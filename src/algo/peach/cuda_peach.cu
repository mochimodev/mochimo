/*
 * cuda_peach.cu  Multi-GPU CUDA Mining
 *
 * Copyright (c) 2019 by Adequate Systems, LLC.  All Rights Reserved.
 * See LICENSE.PDF   **** NO WARRANTY ****
 *
 * Date:  June 2019
 * Revision: 1
 */

#include <stdio.h>
#include <stdint.h>
#include <inttypes.h>
#include <unistd.h>
#include <cuda_runtime.h>
extern "C" {
#include "../../crypto/hash/cpu/sha256.h"
}

#include "../../config.h"
#include "../../crypto/hash/cuda/sha256.cu"
#include "../../crypto/hash/cuda/sha1.cu"

#include "peach.h"

#define AS_UINT2(addr) *((uint2*)(addr))

// Define this to turn on error checking
#define CUDA_ERROR_CHECK

#define CudaSyncError(x)     __cudaSyncError( x, __FILE__, __LINE__ )
#define CudaCheckError(x)    __cudaCheckError( x, __FILE__, __LINE__ )

inline void __cudaSyncError( const char *msg, const char *file, const int line )
{
#ifdef CUDA_ERROR_CHECK
    cudaError err = cudaDeviceSynchronize();
    if( cudaSuccess != err )
    {
        fprintf( stderr, "cudaCheckError() with sync failed at %s:%i : %s\n",
                 file, line, cudaGetErrorString( err ) );
        exit( -1 );
    }
#endif

    return;
}

inline void __cudaCheckError( const char *msg, const char *file, const int line )
{
#ifdef CUDA_ERROR_CHECK
    cudaError err = cudaGetLastError();
    if ( cudaSuccess != err )
    {
<<<<<<< HEAD
        fprintf( stderr, "cudaCheckError() fail caught at '%s' in %s:%i : %s\n",
                 msg, file, line, cudaGetErrorString( err ) );
=======
        fprintf( stderr, "cudaCheckError() failed at %s:%i : %s\n",
                 file, line, cudaGetErrorString( err ) );
        exit( -1 );
    }

    /* More careful checking. However, this will affect performance.
    // Comment away if needed.
    err = cudaDeviceSynchronize();
    if( cudaSuccess != err )
    {
        fprintf( stderr, "cudaCheckError() with sync failed at %s:%i : %s\n",
                 file, line, cudaGetErrorString( err ) );
>>>>>>> 7b054744
        exit( -1 );
    } */
#endif

    return;
}



__constant__ static uint8_t __align__(8) c_phash[32];
__constant__ static uint8_t __align__(8) c_input32[108];
__constant__ static uint8_t __align__(8) c_difficulty;
__constant__ static int Z_PREP[4]  = {12,13,14,15};
__constant__ static int Y_PREP[2]  = {16,17};
__constant__ static int Z_ING[16]  = {18,19,20,21,22,23,24,25,26,27,28,29,30,31,32,33};
__constant__ static int Y_ING[8]   = {34,35,36,37,38,39,40,41};
__constant__ static int X_ING[2]   = {42,43};
__constant__ static int Z_INF[16]  = {44,45,46,47,48,50,51,52,53,54,55,56,57,58,59,60};
__constant__ static int Z_ADJ[64]  = {61,62,63,64,65,66,67,68,69,70,71,72,73,74,75,76,77,78,79,80,
                                      81,82,83,84,85,86,87,88,89,90,91,92,94,95,96,97,98,99,100,
                                      101,102,103,104,105,107,108,109,110,112,114,115,116,117,118,
                                      119,120,121,122,123,124,125,126,127,128};
__constant__ static int Z_AMB[16]  = {77,94,95,96,126,214,217,218,220,222,223,224,225,226,227,228};
__constant__ static int Z_TIMED[8] = {84,243,249,250,251,252,253,255};
__constant__ static int Z_NS[64]   = {129,130,131,132,133,134,135,136,137,138,145,149,154,155,156,
                                      157,177,178,179,180,182,183,184,185,186,187,188,189,190,191,
                                      192,193,194,196,197,198,199,200,201,202,203,204,205,206,207,
                                      208,209,210,211,212,213,241,244,245,246,247,248,249,250,251,
                                      252,253,254,255};
__constant__ static int Z_NPL[32]  = {139,140,141,142,143,144,146,147,148,150,151,153,158,159,160,
                                      161,162,163,164,165,166,167,168,169,170,171,172,173,174,175,
                                      176,181};
__constant__ static int Z_MASS[16] = {214,215,216,217,218,219,220,221,222,223,224,225,226,227,228,229};
__constant__ static int Y_MASS[8]  = {230,231,232,233,234,235,236,237};
__constant__ static int X_MASS[4]  = {238,239,240,242};
__constant__ static int Z_INGINF[32] = {18,19,20,21,22,25,26,27,28,29,30,36,37,38,39,40,41,42,44,
                                        46,47,48,49,51,52,53,54,55,56,57,58,59};
__constant__ static int Z_TIME[16] = {82,83,84,85,86,87,88,243,249,250,251,252,253,254,255,253};
__constant__ static int Z_INGADJ[64] = {18,19,20,21,22,23,24,25,26,27,28,29,30,31,32,33,34,35,36,
                                        37,38,39,40,41,42,43,23,24,31,32,33,34,61,62,63,64,65,66,
                                        67,68,69,70,71,72,73,74,75,76,77,78,79,80,81,82,83,84,85,
                                        86,87,88,89,90,91,92};



__device__ uint32_t cuda_next_index(uint32_t tilenum, uint8_t *g_map, uint8_t *nonce) {
  /**
   * Assume tile[1024] pointer and nonce[16] pointer
   * Plus an additional unsigned - 0x20A0 bits */
   int i;
  uint32_t index;
  byte hash[HASHLEN];
  CUDA_SHA256_CTX ictx;
   
  cuda_sha256_init(&ictx);
  cuda_sha256_update(&ictx, nonce, HASHLEN);
  cuda_sha256_update(&ictx, (byte *) &tilenum, sizeof(uint32_t));
  cuda_sha256_update(&ictx, &g_map[tilenum * TILE_LENGTH], TILE_LENGTH);

  cuda_sha256_final(&ictx, hash);
   
   /* Convert 32-byte Hash Value Into 32-bit Unsigned Integer */
   for(i = 0, index = 0; i < (HASHLEN / 4); i++) index += *((uint32_t *) &hash[i]);

  return index % MAP;
}

__device__ void cuda_night_hash(unsigned char *out, unsigned char *in, uint32_t inlen)
{
   uint32_t op;
   op = 0;
   CUDA_SHA1_CTX sha1;
   CUDA_SHA256_CTX sha256;


   /* TODO: Replace with floating point arithmetic */
   for(int i = 0; i < inlen; i++)
      op += in[i];

   switch(op & 7)
   {
      case 0:
         /* Production: Blake2b key 32 bytes, Placeholder: SHA1 */
         cuda_sha1_init(&sha1);
         cuda_sha1_update(&sha1, in, inlen);
         cuda_sha1_final(&sha1, out);
         break;
      case 1:
         /* Production: Blake2b key 64 bytes, Placeholder: SHA256 */
         cuda_sha256_init(&sha256);
         cuda_sha256_update(&sha256, in, inlen);
         cuda_sha256_final(&sha256, out);
         break;
      case 2:
         /* Production: SHA1 */
         cuda_sha1_init(&sha1);
         cuda_sha1_update(&sha1, in, inlen);
         cuda_sha1_final(&sha1, out);
         break;
      case 3:
         /* Production: SHA256 */
         cuda_sha256_init(&sha256);
         cuda_sha256_update(&sha256, in, inlen);
         cuda_sha256_final(&sha256, out);
         break;
      case 4:
         /* Production SHA3, Placeholder: SHA1 */
         cuda_sha1_init(&sha1);
         cuda_sha1_update(&sha1, in, inlen);
         cuda_sha1_final(&sha1, out);
         break;         
      case 5:
         /* Production Keccak, Placeholder: SHA256 */
         cuda_sha256_init(&sha256);
         cuda_sha256_update(&sha256, in, inlen);
         cuda_sha256_final(&sha256, out);
         break;
      case 6:
         /* Production MD4, Placeholder: SHA1 */
         cuda_sha1_init(&sha1);
         cuda_sha1_update(&sha1, in, inlen);
         cuda_sha1_final(&sha1, out);
         break;
      case 7:
         /* Production MD5, Placeholder: SHA256 */
         cuda_sha256_init(&sha256);
         cuda_sha256_update(&sha256, in, inlen);
         cuda_sha256_final(&sha256, out);
         break;
      default: /* Shouldn't get here. */
         break;
   }
}


__device__ void cuda_gen_tile(uint32_t tilenum, uint8_t *phash, uint8_t *g_map) {
  /**
   * Declarations */
  CUDA_SHA256_CTX ictx;
  int i, j, k, t, z;
  uint8_t bits, _104, _72, selector, *tilep;
  uint32_t op;
  float floatv, *floatp;
  
  _104 = 104;
  _72 = 72;

  /* set map pointer */
  tilep = &g_map[tilenum * TILE_LENGTH];
  
  /* begin tile data */
  cuda_sha256_init(&ictx);
  cuda_sha256_update(&ictx, phash, HASHLEN);
  cuda_sha256_update(&ictx, (byte*)&tilenum, sizeof(uint32_t));
  cuda_sha256_final(&ictx, tilep);

    for(i = j = k = 0; i < TILE_LENGTH; i+=HASHLEN) //for each row of the tile
    {
      for(op = 0; j < i + HASHLEN; j += 4)
      {
         /* set float pointer */
         floatp = (float *) &tilep[j];
         
         /* Byte selections depend on initial 8 bits
          * Note: Trying not to perform "floatv =" first */
         switch(tilep[k] & 7) {
            case 0:
               // skip a byte
               k++;
               // determine floating point operation type
               op = tilep[k++];
               // determine which byte to select on the current 32 byte series
               selector = tilep[k++] & (HASHLEN - 1); // & (HASHLEN - 1), returns 0-31
               floatv = (float) tilep[i + selector]; // i + selector, index in 32 byte series
               // determine if floating point operation is performed on a negative number
               if(tilep[k++] & 1) floatv = (float)((int)floatv ^ 0x80000000);
               break;
            case 1:
               k++;
               selector = tilep[k++] & (HASHLEN - 1);
               floatv = (float) tilep[i + selector];
               if(tilep[k++] & 1) floatv = (float)((int)floatv ^ 0x80000000);
               op = tilep[k++];
               break;
            case 2:
               op = tilep[k++];
               k++;
               selector = tilep[k++] & (HASHLEN - 1);
               floatv = (float) tilep[i + selector];
               if(tilep[k++] & 1) floatv = (float)((int)floatv ^ 0x80000000);
               break;
            case 3:
               op = tilep[k++];
               selector = tilep[k++] & (HASHLEN - 1);
               floatv = (float) tilep[i + selector];
               if(tilep[k++] & 1) floatv = (float)((int)floatv ^ 0x80000000);
               k++;
               break;
            case 4:
               selector = tilep[k++] & (HASHLEN - 1);
               floatv = (float) tilep[i + selector];
               if(tilep[k++] & 1) floatv = (float)((int)floatv ^ 0x80000000);
               k++;
               op = tilep[k++];
               break;
            case 5:
               selector = tilep[k++] & (HASHLEN - 1);
               floatv = (float) tilep[i + selector];
               if(tilep[k++] & 1) floatv = (float)((int)floatv ^ 0x80000000);
               op = tilep[k++];
               k++;
               break;
            case 6:
               op = tilep[k++];
               selector = tilep[k++] & (HASHLEN - 1);
               floatv = (float) tilep[i + selector];
               k++;
               if(tilep[k++] & 1) floatv = (float)((int)floatv ^ 0x80000000);
               break;
            case 7:
               k++;
               selector = tilep[k++] & (HASHLEN - 1);
               floatv = (float) tilep[i + selector];
               op = tilep[k++];
               if(tilep[k++] & 1) floatv = (float)((int)floatv ^ 0x80000000);
               break;
         }

         /* Replace NaN's with tileNum. */
         if(isnan(*floatp)) *floatp = (float) tilenum;
         if(isnan(floatv)) floatv = (float) tilenum;

         /* Float operation depends on final 8 bits.
          * Perform floating point operation. */
         switch(op & 3) {
            case 0:
                  *floatp += floatv;
                  break;
            case 1:
                  *floatp -= floatv;
                  break;
            case 2:
                  *floatp *= floatv;
                  break;
            case 3:
                  *floatp /= floatv;
                  break;
         }
         
      } /* end for(op = 0... */
      
      /* Execute bit manipulations per tile row. */
      for(t = 0; t < TILE_TRANSFORMS; t++) {
         /* Determine tile byte offset and operation to use. */
         op += (uint32_t) tilep[i + (t % HASHLEN)];

         switch(op & 7) {
            case 0: /* Swap the first and last bit in each byte. */
               for(z = 0; z < HASHLEN; z++) tilep[i + z] ^= 0x81;
               break;
            case 1: /* Swap bytes */
               for(z = 0;z<HASHLENMID;z++) {
                  bits = tilep[i + z];
                  tilep[i + z] = tilep[i + HASHLENMID + z];
                  tilep[i + HASHLENMID + z] = bits;
               }
               break;
            case 2: /* Complement One, all bytes */
               for(z = 1; z < HASHLEN; z++) tilep[i + z] = ~tilep[i + z];
               break;
            case 3: /* Alternate +1 and -1 on all bytes */
               for(z = 0; z < HASHLEN; z++) {
                  tilep[i + z] += ((z & 1) == 0) ? 1 : -1;
               }
               break;
            case 4: /* Alternate +t and -t on all bytes */
               for(z = 0; z < HASHLEN; z++) {
                  tilep[i + z] += ((z & 1) == 0) ? -t : t;
               }
               break;
            case 5: /* Replace every occurrence of h with H */ 
               for(z = 0; z < HASHLEN; z++) {
                  if(tilep[i + z] == _104) tilep[i + z] = _72;
               }
               break;
            case 6: /* If byte a is > byte b, swap them. */
               for(z = 0; z < HASHLENMID; z++) {
                  if(tilep[i + z] > tilep[i + HASHLENMID + z]) {
                     bits = tilep[i + z];
                     tilep[i + z] = tilep[i + HASHLENMID + z];
                     tilep[i + HASHLENMID + z] = bits;
                  }
               }
               break;
            case 7: /* XOR all bytes */
               for(z = 1; z < HASHLEN; z++) tilep[i + z] ^= tilep[i + z - 1];
               break;
         } /* end switch(... */
      } /* end for(t = 0... */ 
      
      /* hash the result of the current tile's row to the next */
      if(j < TILE_LENGTH) {
        cuda_sha256_init(&ictx);
        cuda_sha256_update(&ictx, &tilep[i], HASHLEN);
        cuda_sha256_update(&ictx, (byte*)&tilenum, sizeof(uint32_t));
        cuda_sha256_final(&ictx, &tilep[j]);

        cuda_night_hash(&tilep[j], &tilep[j], HASHLEN);
      }
    }
}

__global__ void cuda_build_map(uint32_t g_cache, uint8_t *g_map) {

    const uint32_t thread = blockDim.x * blockIdx.x + threadIdx.x;
    
    if (thread < g_cache && thread < MAP) {
     
     /*****************************************************/
     /* Determine the final tile based on selected nonce. */
     /* Toadstool, get possible locations of the princess */
        
        cuda_gen_tile(thread, c_phash, g_map);
       
   }
}


__global__ void cuda_find_peach(uint32_t threads, int g_cache, uint8_t *g_map, 
                           int *g_found, uint8_t *g_seed) {

  const uint32_t thread = blockDim.x * blockIdx.x + threadIdx.x;
  CUDA_SHA256_CTX ictx;
  uint32_t sm;
  uint8_t bt_hash[32], fhash[32];
  uint8_t seed[16] = {0}, nonce[32] = {0};
  int i, j, n, x;

  
   if (thread <= threads) {
      /* Frame 1 -> Split 6 ways */
      if(thread < 32768) { /* Total Permutations, this frame: 32,768 ( 1 << 15 ) */
         seed[ 0] = Z_PREP[(thread & 3)];       // 2^2
         seed[ 1] = Z_TIMED[(thread >> 2) & 7]; // 2^3
         seed[ 2] = 1;
         seed[ 3] = 5;
         seed[ 4] = Z_NS[(thread >> 5) & 63];   // 2^6
         seed[ 5] = 1;
         seed[ 6] = Z_ING[(thread >> 11) & 15]; // 2^4
      } else
      if(thread < 49152) { /* Total Permutations, this frame: 16,384 ( 1 << 14 ) */
         seed[ 0] = Y_PREP[(thread & 1)];       // 2^1
         seed[ 1] = Z_TIMED[(thread >> 1) & 7]; // 2^3
         seed[ 2] = 1;
         seed[ 3] = 5;
         seed[ 4] = Z_NS[(thread >> 4) & 63];   // 2^6
         seed[ 5] = 1;
         seed[ 6] = Z_ING[(thread >> 10) & 15]; // 2^4
      } else
      if(thread < 65536) { /* Total Permutations, this frame: 16,384 ( 1 << 14 ) */
         seed[ 0] = Z_PREP[(thread & 3)];       // 2^2
         seed[ 1] = Z_TIMED[(thread >> 2) & 7]; // 2^3
         seed[ 2] = 1;
         seed[ 3] = 5;
         seed[ 4] = Z_NS[(thread >> 5) & 63];   // 2^6
         seed[ 5] = 1;
         seed[ 6] = Y_ING[(thread >> 11) & 7]; // 2^3
      } else
      if(thread < 73728) { /* Total Permutations, this frame: 8,192 ( 1 << 13 ) */
         seed[ 0] = Y_PREP[(thread & 1)];       // 2^1
         seed[ 1] = Z_TIMED[(thread >> 1) & 7]; // 2^3
         seed[ 2] = 1;
         seed[ 3] = 5;
         seed[ 4] = Z_NS[(thread >> 4) & 63];   // 2^6
         seed[ 5] = 1;
         seed[ 6] = Y_ING[(thread >> 10) & 7]; // 2^3
      } else
      if(thread < 81920) { /* Total Permutations, this frame: 16,384 ( 1 << 13 ) */
         seed[ 0] = Z_PREP[(thread & 3)];       // 2^2
         seed[ 1] = Z_TIMED[(thread >> 2) & 7]; // 2^3
         seed[ 2] = 1;
         seed[ 3] = 5;
         seed[ 4] = Z_NS[(thread >> 5) & 63];   // 2^6
         seed[ 5] = 1;
         seed[ 6] = X_ING[(thread >> 11) & 3]; // 2^2
      } else
      if(thread < 86016) { /* Total Permutations, this frame: 8,192 ( 1 << 12 ) */
         seed[ 0] = Y_PREP[(thread & 1)];       // 2^1
         seed[ 1] = Z_TIMED[(thread >> 1) & 7]; // 2^3
         seed[ 2] = 1;
         seed[ 3] = 5;
         seed[ 4] = Z_NS[(thread >> 4) & 63];   // 2^6
         seed[ 5] = 1;
         seed[ 6] = X_ING[(thread >> 10) & 3];  // 2^2
      } else
      /* END Frame 1 */
      /* Frame 2 -> Split 3 ways */
      if(thread <= 151552) { /* Total Permutations, this frame: 65,536 (1 << 16) */
         seed[ 0] = Z_TIME[(thread & 15)];      // 2^4
         seed[ 1] = Y_MASS[(thread >> 4) & 15]; // 2^4
         seed[ 2] = 1;
         seed[ 3] = Z_INF[(thread >> 8) & 15];  // 2^4
         seed[ 4] = 9;
         seed[ 5] = 2;
         seed[ 6] = 1;
         seed[ 7] = Z_AMB[(thread >> 12) & 15]; // 2^4
      } else
      if(thread <= 184320) { /* Total Permutations, this frame: 32,768 (1 << 15) */
         seed[ 0] = Z_TIME[(thread & 15)];      // 2^4
         seed[ 1] = X_MASS[(thread >> 3) & 7];  // 2^3
         seed[ 2] = 1;
         seed[ 3] = Z_INF[(thread >> 7) & 15];  // 2^4
         seed[ 4] = 9;
         seed[ 5] = 2;
         seed[ 6] = 1;
         seed[ 7] = Z_AMB[(thread >> 11) & 15]; // 2^4
      } else
      if(thread <= 200704) { /* Total Permutations, this frame: 16,384 (1 << 14) */
         seed[ 0] = Z_TIME[(thread & 15)];      // 2^4
         seed[ 1] = Z_MASS[(thread >> 2) & 3];  // 2^2
         seed[ 2] = 1;
         seed[ 3] = Z_INF[(thread >> 6) & 15];  // 2^4
         seed[ 4] = 9;
         seed[ 5] = 2;
         seed[ 6] = 1;
         seed[ 7] = Z_AMB[(thread >> 10) & 15]; // 2^4
      } else
      /* END Frame 2 */
      /* Frame 3 -> Split 2 ways */
      if(thread < 2297856) { /* Total Permutations, this frame: 2,097,152 ( 1 << 21 )*/
         seed[ 0] = Z_PREP[(thread & 3)];          // 2^2
         seed[ 1] = Z_TIMED[(thread >> 2) & 7];    // 2^3
         seed[ 2] = 1;
         seed[ 3] = Z_ADJ[(thread >> 5) & 63];     // 2^6
         seed[ 4] = Z_NPL[(thread >> 11) & 31];    // 2^5
         seed[ 5] = 1;
         seed[ 6] = Z_INGINF[(thread >> 16) & 31]; // 2^5
      } else
      if(thread < 3346432) { /* Total Permutations, this frame: 1,048,576 ( 1 << 20 )*/
         seed[ 0] = Y_PREP[(thread & 1)];          // 2^1
         seed[ 1] = Z_TIMED[(thread >> 1) & 7];    // 2^3
         seed[ 2] = 1;
         seed[ 3] = Z_ADJ[(thread >> 4) & 63];     // 2^6
         seed[ 4] = Z_NPL[(thread >> 10) & 31];    // 2^5
         seed[ 5] = 1;
         seed[ 6] = Z_INGINF[(thread >> 15) & 31]; // 2^5
      } else
      /* END Frame 3 */
      /* Frame 4 -> Split 6 ways */
      if(thread < 5443584) { /* Total Permutations, this frame: 2,097,152 ( 1 << 21 ) */
         seed[ 0] = 5;
         seed[ 1] = Z_NS[(thread & 63)];           // 2^6
         seed[ 2] = 1;
         seed[ 3] = Z_PREP[(thread >> 6) & 3];     // 2^2
         seed[ 4] = Z_TIMED[(thread >> 8) & 7];    // 2^3
         seed[ 5] = Z_MASS[(thread >> 11) & 15];   // 2^4
         seed[ 6] = 3;
         seed[ 7] = 1;
         seed[ 8] = Z_ADJ[(thread >> 15) & 63];    // 2^6
      } else
      if(thread < 6492160) { /* Total Permutations, this frame: 1,048,576 ( 1 << 20 ) */
         seed[ 0] = 5;
         seed[ 1] = Z_NS[(thread & 63)];           // 2^6
         seed[ 2] = 1;
         seed[ 3] = Y_PREP[(thread >> 6) & 1];     // 2^1
         seed[ 4] = Z_TIMED[(thread >> 7) & 7];    // 2^3
         seed[ 5] = Z_MASS[(thread >> 10) & 15];   // 2^4
         seed[ 6] = 3;
         seed[ 7] = 1;
         seed[ 8] = Z_ADJ[(thread >> 14) & 63];    // 2^6
      } else
      if(thread < 7540736) { /* Total Permutations, this frame: 1,048,576 ( 1 << 20 ) */
         seed[ 0] = 5;
         seed[ 1] = Z_NS[(thread & 63)];           // 2^6
         seed[ 2] = 1;
         seed[ 3] = Z_PREP[(thread >> 6) & 3];     // 2^2
         seed[ 4] = Z_TIMED[(thread >> 8) & 7];    // 2^3
         seed[ 5] = Y_MASS[(thread >> 11) & 7];    // 2^3
         seed[ 6] = 3;
         seed[ 7] = 1;
         seed[ 8] = Z_ADJ[(thread >> 14) & 63];    // 2^6
      } else
      if(thread < 8065024) { /* Total Permutations, this frame: 524,288 ( 1 << 19 ) */
         seed[ 0] = 5;
         seed[ 1] = Z_NS[(thread & 63)];           // 2^6
         seed[ 2] = 1;
         seed[ 3] = Y_PREP[(thread >> 6) & 1];     // 2^1
         seed[ 4] = Z_TIMED[(thread >> 7) & 7];    // 2^3
         seed[ 5] = Y_MASS[(thread >> 10) & 7];    // 2^3
         seed[ 6] = 3;
         seed[ 7] = 1;
         seed[ 8] = Z_ADJ[(thread >> 13) & 63];    // 2^6
      } else
      if(thread < 8589312) { /* Total Permutations, this frame: 524,288 ( 1 << 19 ) */
         seed[ 0] = 5;
         seed[ 1] = Z_NS[(thread & 63)];           // 2^6
         seed[ 2] = 1;
         seed[ 3] = Z_PREP[(thread >> 6) & 3];     // 2^2
         seed[ 4] = Z_TIMED[(thread >> 8) & 7];    // 2^3
         seed[ 5] = X_MASS[(thread >> 11) & 3];    // 2^2
         seed[ 6] = 3;
         seed[ 7] = 1;
         seed[ 8] = Z_ADJ[(thread >> 13) & 63];    // 2^6
      } else
      if(thread < 8851456) { /* Total Permutations, this frame: 262,144 ( 1 << 18 ) */
         seed[ 0] = 5;
         seed[ 1] = Z_NS[(thread & 63)];           // 2^6
         seed[ 2] = 1;
         seed[ 3] = Y_PREP[(thread >> 6) & 1];     // 2^1
         seed[ 4] = Z_TIMED[(thread >> 7) & 7];    // 2^3
         seed[ 5] = X_MASS[(thread >> 10) & 3];    // 2^2
         seed[ 6] = 3;
         seed[ 7] = 1;
         seed[ 8] = Z_ADJ[(thread >> 12) & 63];    // 2^6
      } else
      /* END Frame 4 */
      /* Frame 5 -> Split 6 ways */
      if(thread < 13045760) { /* Total Permutations, this frame: 4,194,304 ( 1 << 22 ) */
         seed[ 0] = Z_PREP[thread & 3];            // 2^2
         seed[ 1] = Z_ADJ[(thread >> 2) & 63];     // 2^6
         seed[ 2] = Z_MASS[(thread >> 8) & 15];    // 2^4
         seed[ 3] = 1;
         seed[ 4] = Z_NPL[(thread >> 12) & 31];    // 2^5
         seed[ 5] = 1;
         seed[ 6] = Z_INGINF[(thread >> 17) & 31]; // 2^5
      } else
      if(thread < 15142912) { /* Total Permutations, this frame: 2,097,152 ( 1 << 21 ) */
         seed[ 0] = Y_PREP[thread & 1];            // 2^1
         seed[ 1] = Z_ADJ[(thread >> 1) & 63];     // 2^6
         seed[ 2] = Z_MASS[(thread >> 7) & 15];    // 2^4
         seed[ 3] = 1;
         seed[ 4] = Z_NPL[(thread >> 11) & 31];    // 2^5
         seed[ 5] = 1;
         seed[ 6] = Z_INGINF[(thread >> 16) & 31]; // 2^5
      } else
      if(thread < 17240064) { /* Total Permutations, this frame: 2,097,152 ( 1 << 21 ) */
         seed[ 0] = Z_PREP[thread & 3];            // 2^2
         seed[ 1] = Z_ADJ[(thread >> 2) & 63];     // 2^6
         seed[ 2] = Y_MASS[(thread >> 8) & 7];     // 2^3
         seed[ 3] = 1;
         seed[ 4] = Z_NPL[(thread >> 11) & 31];    // 2^5
         seed[ 5] = 1;
         seed[ 6] = Z_INGINF[(thread >> 16) & 31]; // 2^5
      } else
      if(thread < 18288640) { /* Total Permutations, this frame: 1,048,576 ( 1 << 20 ) */
         seed[ 0] = Y_PREP[thread & 1];            // 2^1
         seed[ 1] = Z_ADJ[(thread >> 1) & 63];     // 2^6
         seed[ 2] = Y_MASS[(thread >> 7) & 7];     // 2^3
         seed[ 3] = 1;
         seed[ 4] = Z_NPL[(thread >> 10) & 31];    // 2^5
         seed[ 5] = 1;
         seed[ 6] = Z_INGINF[(thread >> 15) & 31]; // 2^5
      } else
      if(thread < 19337216) { /* Total Permutations, this frame: 1,048,576 ( 1 << 20 ) */
         seed[ 0] = Z_PREP[thread & 3];            // 2^2
         seed[ 1] = Z_ADJ[(thread >> 2) & 63];     // 2^6
         seed[ 2] = X_MASS[(thread >> 8) & 3];     // 2^2
         seed[ 3] = 1;
         seed[ 4] = Z_NPL[(thread >> 10) & 31];    // 2^5
         seed[ 5] = 1;
         seed[ 6] = Z_INGINF[(thread >> 15) & 31]; // 2^5
      } else
      if(thread < 19861504) { /* Total Permutations, this frame: 524,288 ( 1 << 19 ) */
         seed[ 0] = Y_PREP[thread & 1];            // 2^1
         seed[ 1] = Z_ADJ[(thread >> 1) & 63];     // 2^6
         seed[ 2] = X_MASS[(thread >> 7) & 3];     // 2^2
         seed[ 3] = 1;
         seed[ 4] = Z_NPL[(thread >> 9) & 31];     // 2^5
         seed[ 5] = 1;
         seed[ 6] = Z_INGINF[(thread >> 14) & 31]; // 2^5
      } else
      /* END Frame 5 */
      /* Frame 6 -> Split 6 ways */
      if(thread < 24055808) { /* Total Permutations, this frame: 4,194,304 ( 1 << 22 ) */
         seed[ 0] = Z_PREP[(thread & 3)];          // 2^2
         seed[ 1] = Z_MASS[(thread >> 2) & 15];    // 2^4
         seed[ 2] = 1;
         seed[ 3] = Z_ADJ[(thread >> 6) & 63];     // 2^6
         seed[ 4] = Z_NPL[(thread >> 12) & 31];    // 2^5
         seed[ 5] = 1;
         seed[ 6] = Z_INGINF[(thread >> 17) & 31]; // 2^5
      } else
      if(thread < 26152960) { /* Total Permutations, this frame: 2,097,152 ( 1 << 21 ) */
         seed[ 0] = Y_PREP[(thread & 1)];          // 2^1
         seed[ 1] = Z_MASS[(thread >> 1) & 15];    // 2^4
         seed[ 2] = 1;
         seed[ 3] = Z_ADJ[(thread >> 5) & 63];     // 2^6
         seed[ 4] = Z_NPL[(thread >> 11) & 31];    // 2^5
         seed[ 5] = 1;
         seed[ 6] = Z_INGINF[(thread >> 16) & 31]; // 2^5
      } else
      if(thread < 28250112) { /* Total Permutations, this frame: 2,097,152 ( 1 << 21 ) */
         seed[ 0] = Z_PREP[(thread & 3)];          // 2^2
         seed[ 1] = Y_MASS[(thread >> 2) & 7];     // 2^3
         seed[ 2] = 1;
         seed[ 3] = Z_ADJ[(thread >> 5) & 63];     // 2^6
         seed[ 4] = Z_NPL[(thread >> 11) & 31];    // 2^5
         seed[ 5] = 1;
         seed[ 6] = Z_INGINF[(thread >> 16) & 31]; // 2^5
      } else
      if(thread < 29298688) { /* Total Permutations, this frame: 1,048,576 ( 1 << 20 ) */
         seed[ 0] = Y_PREP[(thread & 1)];          // 2^1
         seed[ 1] = Y_MASS[(thread >> 1) & 7];     // 2^3
         seed[ 2] = 1;
         seed[ 3] = Z_ADJ[(thread >> 4) & 63];     // 2^6
         seed[ 4] = Z_NPL[(thread >> 10) & 31];    // 2^5
         seed[ 5] = 1;
         seed[ 6] = Z_INGINF[(thread >> 15) & 31]; // 2^5
      } else
      if(thread < 30347264) { /* Total Permutations, this frame: 1,048,576 ( 1 << 20 ) */
         seed[ 0] = Z_PREP[(thread & 3)];          // 2^2
         seed[ 1] = X_MASS[(thread >> 2) & 3];     // 2^2
         seed[ 2] = 1;
         seed[ 3] = Z_ADJ[(thread >> 5) & 63];     // 2^6
         seed[ 4] = Z_NPL[(thread >> 11) & 31];    // 2^5
         seed[ 5] = 1;
         seed[ 6] = Z_INGINF[(thread >> 16) & 31]; // 2^5
      } else
      if(thread < 30871552) { /* Total Permutations, this frame: 524,288 ( 1 << 19 ) */
         seed[ 0] = Y_PREP[(thread & 1)];          // 2^1
         seed[ 1] = X_MASS[(thread >> 1) & 3];     // 2^2
         seed[ 2] = 1;
         seed[ 3] = Z_ADJ[(thread >> 4) & 63];     // 2^6
         seed[ 4] = Z_NPL[(thread >> 10) & 31];    // 2^5
         seed[ 5] = 1;
         seed[ 6] = Z_INGINF[(thread >> 15) & 31]; // 2^5
      } else
      /* END Frame 6 */
      /* Frame 7 -> Split 9 ways */
      if(thread < 35065856) { /* Total Permutations, this frame: 4,194,304 ( 1 << 22 ) */
         seed[ 0] = Z_TIME[(thread & 15)];         // 2^4
         seed[ 1] = Z_AMB[(thread >> 4) & 15];     // 2^4
         seed[ 2] = 1;
         seed[ 3] = Z_ADJ[(thread >> 8) & 63];     // 2^6
         seed[ 4] = Z_MASS[(thread >> 14) & 15];   // 2^4
         seed[ 5] = 1;
         seed[ 6] = Z_ING[(thread >> 18) & 15];    // 2^4
      } else
      if(thread < 37163088) { /* Total Permutations, this frame: 2,097,152 ( 1 << 21 ) */
         seed[ 0] = Z_TIME[(thread & 15)];         // 2^4
         seed[ 1] = Z_AMB[(thread >> 4) & 15];     // 2^4
         seed[ 2] = 1;
         seed[ 3] = Z_ADJ[(thread >> 8) & 63];     // 2^6
         seed[ 4] = Y_MASS[(thread >> 14) & 7];    // 2^3
         seed[ 5] = 1;
         seed[ 6] = Z_ING[(thread >> 17) & 15];    // 2^4
      } else
      if(thread < 38211584) { /* Total Permutations, this frame: 1,048,576 ( 1 << 20 ) */
         seed[ 0] = Z_TIME[(thread & 15)];         // 2^4
         seed[ 1] = Z_AMB[(thread >> 4) & 15];     // 2^4
         seed[ 2] = 1;
         seed[ 3] = Z_ADJ[(thread >> 8) & 63];     // 2^6
         seed[ 4] = X_MASS[(thread >> 14) & 3];    // 2^2
         seed[ 5] = 1;
         seed[ 6] = Z_ING[(thread >> 16) & 15];    // 2^4
      } else
      if(thread < 40308736) { /* Total Permutations, this frame: 2,097,152 ( 1 << 21 ) */
         seed[ 0] = Z_TIME[(thread & 15)];         // 2^4
         seed[ 1] = Z_AMB[(thread >> 4) & 15];     // 2^4
         seed[ 2] = 1;
         seed[ 3] = Z_ADJ[(thread >> 8) & 63];     // 2^6
         seed[ 4] = Z_MASS[(thread >> 14) & 15];   // 2^4
         seed[ 5] = 1;
         seed[ 6] = Y_ING[(thread >> 18) & 7];     // 2^3
      } else
      if(thread < 41357312) { /* Total Permutations, this frame: 1,048,576 ( 1 << 20 ) */
         seed[ 0] = Z_TIME[(thread & 15)];         // 2^4
         seed[ 1] = Z_AMB[(thread >> 4) & 15];     // 2^4
         seed[ 2] = 1;
         seed[ 3] = Z_ADJ[(thread >> 8) & 63];     // 2^6
         seed[ 4] = Y_MASS[(thread >> 14) & 7];    // 2^3
         seed[ 5] = 1;
         seed[ 6] = Y_ING[(thread >> 17) & 7];     // 2^3
      } else
      if(thread < 41881600) { /* Total Permutations, this frame: 524,288 ( 1 << 19 ) */
         seed[ 0] = Z_TIME[(thread & 15)];         // 2^4
         seed[ 1] = Z_AMB[(thread >> 4) & 15];     // 2^4
         seed[ 2] = 1;
         seed[ 3] = Z_ADJ[(thread >> 8) & 63];     // 2^6
         seed[ 4] = X_MASS[(thread >> 14) & 3];    // 2^2
         seed[ 5] = 1;
         seed[ 6] = Y_ING[(thread >> 16) & 7];     // 2^3
      } else
      if(thread < 42405888) { /* Total Permutations, this frame: 524,288 ( 1 << 19  ) */
         seed[ 0] = Z_TIME[(thread & 15)];         // 2^4
         seed[ 1] = Z_AMB[(thread >> 4) & 15];     // 2^4
         seed[ 2] = 1;
         seed[ 3] = Z_ADJ[(thread >> 8) & 63];     // 2^6
         seed[ 4] = Z_MASS[(thread >> 14) & 15];   // 2^4
         seed[ 5] = 1;
         seed[ 6] = X_ING[(thread >> 18) & 1];     // 2^1
      } else
      if(thread < 42668032) { /* Total Permutations, this frame: 262,144 ( 1 << 18 ) */
         seed[ 0] = Z_TIME[(thread & 15)];         // 2^4
         seed[ 1] = Z_AMB[(thread >> 4) & 15];     // 2^4
         seed[ 2] = 1;
         seed[ 3] = Z_ADJ[(thread >> 8) & 63];     // 2^6
         seed[ 4] = Y_MASS[(thread >> 14) & 7];    // 2^3
         seed[ 5] = 1;
         seed[ 6] = X_ING[(thread >> 17) & 1];     // 2^1
      } else
      if(thread < 42799104) { /* Total Permutations, this frame: 131,072 ( 1 << 17 ) */
         seed[ 0] = Z_TIME[(thread & 15)];         // 2^4
         seed[ 1] = Z_AMB[(thread >> 4) & 15];     // 2^4
         seed[ 2] = 1;
         seed[ 3] = Z_ADJ[(thread >> 8) & 63];     // 2^6
         seed[ 4] = X_MASS[(thread >> 14) & 3];    // 2^2
         seed[ 5] = 1;
         seed[ 6] = X_ING[(thread >> 16) & 1];     // 2^1
      } else
      /* END Frame 7 */
      /* Frame 8 -> Split 2 ways */
      if(thread < 311234560) { /* Total Permutations, this frame: 268,435,456 ( 1 << 28 ) */
         seed[ 0] = Z_TIME[(thread & 15)];         // 2^4
         seed[ 1] = Z_AMB[(thread >> 4) & 15];     // 2^4
         seed[ 2] = 1;
         seed[ 3] = Z_PREP[(thread >> 8) & 3];     // 2^2
         seed[ 4] = 5;
         seed[ 5] = Z_ADJ[(thread >> 10) & 63];    // 2^6
         seed[ 6] = Z_NS[(thread >> 16) & 63];     // 2^6
         seed[ 7] = 3;
         seed[ 8] = 1;
         seed[ 9] = Z_INGADJ[(thread >> 22) & 63]; // 2^6
      } else
      if(thread < 445452288) { /* Total Permutations, this frame: 134,217,728 ( 1 << 27 ) */
         seed[ 0] = Z_TIME[(thread & 15)];         // 2^4
         seed[ 1] = Z_AMB[(thread >> 4) & 15];     // 2^4
         seed[ 2] = 1;
         seed[ 3] = Y_PREP[(thread >> 8) & 1];     // 2^1
         seed[ 4] = 5;
         seed[ 5] = Z_ADJ[(thread >> 9) & 63];     // 2^6
         seed[ 6] = Z_NS[(thread >> 15) & 63];     // 2^6
         seed[ 7] = 3;
         seed[ 8] = 1;
         seed[ 9] = Z_INGADJ[(thread >> 21) & 63]; // 2^6
      }

/* Below Two Frames are Valid, But Require 64-Bit Math: if extra entropy req'd.
   if( < thread <= ) { /* Total Permutations, this frame: 549,755,813,888
	seed[ 0] = Z_ING[(thread & 31)]; 
	seed[ 1] = Z_PREP[(thread << 5) & 7];
	seed[ 2] = Z_TIME[(thread << 8) & 15]; 
	seed[ 3] = Z_MASS[(thread << 12) & 31]; 
	seed[ 4] = 1;
        seed[ 5] = Z_MASS[(thread << 17) & 31]; 
	seed[ 6] = Z_ING[(thread << 22) & 31];  
	seed[ 7] = 3; 
	seed[ 8] = 1;
        seed[ 9] = 5; 
	seed[10] = Z_ADJ[(thread << 27) & 63];
	seed[11] = Z_NS[(thread << 33) & 63];
   }
   if( < thread <= ) { /* Total Permutations, this frame: 4,398,046,511,104
	seed[ 0] = Z_ING[(thread & 31)]; 
	seed[ 1] = Z_PREP[(thread << 5) & 7]; 
	seed[ 2] = 5; 
	seed[ 3] = Z_ADJ[(thread << 8) & 63]; 
	seed[ 4] = Z_NS[(thread << 14) & 63]; 
	seed[ 5] = 1;
        seed[ 6] = Z_MASS[(thread << 19) & 31]; 
	seed[ 7] = Z_ING[(thread << 24) & 31];  
	seed[ 8] = 3; 
	seed[ 9] = 1;
        seed[10] = 5; 
	seed[11] = Z_ADJ[(thread << 30) & 63]; 
	seed[12] = Z_NS[(thread << 36) & 63];
   }
End 64-bit Frames */
     
     /* store full nonce */
     #pragma unroll
     for (i = 0; i < 16; i++)
       nonce[i] = c_input32[i + 92];
     
     #pragma unroll
     for (i = 0; i < 16; i++)
       nonce[i+16] = seed[i];
     
       
     /*********************************************************/
     /* Hash 124 bytes of Block Trailer, including both seeds */
     /* Get the wizard to draw you a map to the princess!     */

     cuda_sha256_init(&ictx);

     /* update sha with the available block trailer data */
     cuda_sha256_update(&ictx, c_input32, 108);

     /* update sha with the second seed (16 bytes) */
     cuda_sha256_update(&ictx, seed, 16);

     /* finalise sha256 hash */
     cuda_sha256_final(&ictx, bt_hash);


     /*****************************************************/
     /* Determine the final tile based on selected nonce  */
     /* Time to find the princess!                        */
     
     /* determine first tile index */
     sm = bt_hash[0];
     for(i = 1; i < HASHLEN; i++)
       sm *= bt_hash[i];
     
     sm %= MAP;
       
     /* make <JUMP> tile jumps to find the final tile */
     for(j = 0; j < JUMP; j++)
        sm = cuda_next_index(sm, g_map, nonce);


     /****************************************************************/
     /* Check the hash of the final tile produces the desired result */
     /* Search the castle for the princess!                          */
      
     cuda_sha256_init(&ictx);
     cuda_sha256_update(&ictx, bt_hash, HASHLEN);
     cuda_sha256_update(&ictx, &g_map[sm * TILE_LENGTH], TILE_LENGTH);
     cuda_sha256_final(&ictx, fhash);
     
     /* evaluate hash */
     for (x = i = j = n = 0; i < HASHLEN; i++) {
       x = fhash[i];
       if (x != 0) {
         for(j = 7; j > 0; j--) {
           x >>= 1;
           if(x == 0) {
             n += j;
             break;
           }
         }
         break;
       }
       n += 8;
     }
       
     if(n >= c_difficulty && !atomicExch(g_found, 1)) {
       /* PRINCESS FOUND! */
       #pragma unroll
       for (i = 0; i < 16; i++)
         g_seed[i] = seed[i];
     }
     
      /* Our princess is in another castle ! */
     
   }
}



extern "C" {

typedef struct __peach_cuda_ctx {
    byte curr_seed[16], next_seed[16];
    int *d_found, init;
    uint8_t *seed, *d_seed;
    uint8_t *input, *d_map;
    cudaStream_t stream;
} PeachCudaCTX;

PeachCudaCTX ctx[63];    /* Max 63 GPUs Supported */
uint32_t threads = 1048576;
dim3 grid(4096);
dim3 block(256);
char cuda_status[256];
int *found;
byte *diff;
byte *phash;
byte bnum[8] = {0};
int nGPU = 0;

int init_cuda_peach(byte difficulty, byte *prevhash, byte *blocknumber) {
    /* Obtain and check system GPU count */
    cudaGetDeviceCount(&nGPU);
    if(nGPU<1 || nGPU>63) return nGPU;
    /* Allocate pinned host memory */
    cudaMallocHost(&diff, 1);
    cudaMallocHost(&found, 4);
    cudaMallocHost(&phash, 32);
    cudaMallocHost(&found, 4);
    /* Copy immediate block data to pinned memory */
    memcpy(diff, &difficulty, 1);
    memset(found, 0, 4);
    memcpy(phash, prevhash, 32);

    int i = 0;
    for ( ; i<nGPU; i++) {
        cudaSetDevice(i);
        /* Create Stream */
        cudaStreamCreate(&ctx[i].stream);
        /* Allocate device memory */
        cudaMalloc(&ctx[i].d_found, 4);
        cudaMalloc(&ctx[i].d_seed, 16);
        /* Allocate associated device-host memory */
        cudaMallocHost(&ctx[i].seed, 16);
        cudaMallocHost(&ctx[i].input, 108);
        /* Copy immediate block data to device memory */
        cudaMemcpyToSymbolAsync(c_difficulty, diff, 1, 0,
                                cudaMemcpyHostToDevice, ctx[i].stream);
        cudaMemcpyToSymbolAsync(c_phash, phash, 32, 0,
                                cudaMemcpyHostToDevice, ctx[i].stream);
        /* Set remaining device memory */
        cudaMemsetAsync(ctx[i].d_found, 0, 4, ctx[i].stream);
        cudaMemsetAsync(ctx[i].d_seed, 0, 16, ctx[i].stream);
        /* Set initial round variables */
        ctx[i].next_seed[0] = 0;
      
        sprintf(cuda_status, "CUDA#%d init() memory bulk", i);
        CudaSyncError(cuda_status);
      
        /* If first init, setup map and cache */
        if(ctx[i].init != 1) {
            ctx[i].init = 1;
            cudaMalloc(&ctx[i].d_map, MAP_LENGTH);
            /**
             * NOTE: The device MAP that holds the data of a map DOES NOT
             * explicitly get free()'d. The reason behind this is because
             * we reuse the map variable between blocks, and just rebuild
             * the map once every block. The GPU free's the MAP when the
             * program ends by default */
      
            sprintf(cuda_status, "CUDA#%d init() map malloc", i);
            CudaSyncError(cuda_status);
        }
        /* (re)Build map if new block */
        if(memcmp(bnum, blocknumber, 8) != 0) {
            cuda_build_map<<<4096, 256, 0, ctx[i].stream>>>(MAP,ctx[i].d_map);
        }
      
        sprintf(cuda_status, "CUDA#%d init() build_map", i);
        CudaSyncError(cuda_status);
    }
    
    memcpy(bnum, blocknumber, 8);

    return nGPU;
}

void free_cuda_peach() {
    /* Free pinned host memory */
    cudaFreeHost(diff);
    cudaFreeHost(found);
    cudaFreeHost(phash);

    int i = 0;
    for ( ; i<nGPU; i++) {
        cudaSetDevice(i);
        /* Destroy Stream */
        cudaStreamDestroy(ctx[i].stream);
        /* Free device memory */
        cudaFree(ctx[i].d_found);
        cudaFree(ctx[i].d_seed);
        /* Free associated device-host memory */
        cudaFreeHost(ctx[i].seed);
        cudaFreeHost(ctx[i].input);

        sprintf(cuda_status, "CUDA#%d free()", i);
        CudaSyncError(cuda_status);
    }
}

extern byte *trigg_gen(byte *in);
extern char *trigg_expand2(byte *in, byte *out);

__host__ void cuda_peach(byte *bt, uint32_t *hps, byte *runflag)
{
    int i;
    uint64_t nHaiku = 0;
    time_t seconds = time(NULL);
    for( ; *runflag && *found == 0; ) {
        for (i=0; i<nGPU; i++) {
            /* Prepare next seed for GPU... */
            if(ctx[i].next_seed[0] == 0) {
                /* ... generate first GPU seed (and expand as Haiku) */
                trigg_gen(ctx[i].next_seed);

                /* ... and prepare round data */
                memcpy(ctx[i].input, bt, 92);
                memcpy(ctx[i].input+92, ctx[i].next_seed, 16);
            }
            /* Check if GPU has finished */
            sprintf(cuda_status, "CUDA#%d iteration check", i);
            CudaCheckError(cuda_status);
            cudaSetDevice(i);
            if(cudaStreamQuery(ctx[i].stream) == cudaSuccess) {
                cudaMemcpy(found, ctx[i].d_found, 4, cudaMemcpyDeviceToHost);
                if(*found==1) { /* SOLVED A BLOCK! */
                    cudaMemcpy(ctx[i].seed, ctx[i].d_seed, 16, cudaMemcpyDeviceToHost);
                    memcpy(bt + 92, ctx[i].curr_seed, 16);
                    memcpy(bt + 92 + 16, ctx[i].seed, 16);
                    break;
                }
                /* Send new GPU round Data */
                cudaMemcpyToSymbolAsync(c_input32, ctx[i].input, 108, 0,
                                        cudaMemcpyHostToDevice, ctx[i].stream);
                /* Start GPU round */
                cuda_find_peach<<<grid, block, 0, ctx[i].stream>>>(threads, MAP,
                                    ctx[i].d_map, ctx[i].d_found, ctx[i].d_seed);

                /* Add to haiku count */
                nHaiku += threads;

                /* Store round vars aside for checks next loop */
                memcpy(ctx[i].curr_seed,ctx[i].next_seed,16);
                ctx[i].next_seed[0] = 0;
            } else continue;  /* Waiting on GPU ... */
        }
    }
    
    seconds = time(NULL) - seconds;
    if(seconds == 0) seconds = 1;
    nHaiku /= seconds;
    *hps = (uint32_t) nHaiku;
}


}
<|MERGE_RESOLUTION|>--- conflicted
+++ resolved
@@ -1,1088 +1,1073 @@
-/*
- * cuda_peach.cu  Multi-GPU CUDA Mining
- *
- * Copyright (c) 2019 by Adequate Systems, LLC.  All Rights Reserved.
- * See LICENSE.PDF   **** NO WARRANTY ****
- *
- * Date:  June 2019
- * Revision: 1
- */
-
-#include <stdio.h>
-#include <stdint.h>
-#include <inttypes.h>
-#include <unistd.h>
-#include <cuda_runtime.h>
-extern "C" {
-#include "../../crypto/hash/cpu/sha256.h"
-}
-
-#include "../../config.h"
-#include "../../crypto/hash/cuda/sha256.cu"
-#include "../../crypto/hash/cuda/sha1.cu"
-
-#include "peach.h"
-
-#define AS_UINT2(addr) *((uint2*)(addr))
-
-// Define this to turn on error checking
-#define CUDA_ERROR_CHECK
-
-#define CudaSyncError(x)     __cudaSyncError( x, __FILE__, __LINE__ )
-#define CudaCheckError(x)    __cudaCheckError( x, __FILE__, __LINE__ )
-
-inline void __cudaSyncError( const char *msg, const char *file, const int line )
-{
-#ifdef CUDA_ERROR_CHECK
-    cudaError err = cudaDeviceSynchronize();
-    if( cudaSuccess != err )
-    {
-        fprintf( stderr, "cudaCheckError() with sync failed at %s:%i : %s\n",
-                 file, line, cudaGetErrorString( err ) );
-        exit( -1 );
-    }
-#endif
-
-    return;
-}
-
-inline void __cudaCheckError( const char *msg, const char *file, const int line )
-{
-#ifdef CUDA_ERROR_CHECK
-    cudaError err = cudaGetLastError();
-    if ( cudaSuccess != err )
-    {
-<<<<<<< HEAD
-        fprintf( stderr, "cudaCheckError() fail caught at '%s' in %s:%i : %s\n",
-                 msg, file, line, cudaGetErrorString( err ) );
-=======
-        fprintf( stderr, "cudaCheckError() failed at %s:%i : %s\n",
-                 file, line, cudaGetErrorString( err ) );
-        exit( -1 );
-    }
-
-    /* More careful checking. However, this will affect performance.
-    // Comment away if needed.
-    err = cudaDeviceSynchronize();
-    if( cudaSuccess != err )
-    {
-        fprintf( stderr, "cudaCheckError() with sync failed at %s:%i : %s\n",
-                 file, line, cudaGetErrorString( err ) );
->>>>>>> 7b054744
-        exit( -1 );
-    } */
-#endif
-
-    return;
-}
-
-
-
-__constant__ static uint8_t __align__(8) c_phash[32];
-__constant__ static uint8_t __align__(8) c_input32[108];
-__constant__ static uint8_t __align__(8) c_difficulty;
-__constant__ static int Z_PREP[4]  = {12,13,14,15};
-__constant__ static int Y_PREP[2]  = {16,17};
-__constant__ static int Z_ING[16]  = {18,19,20,21,22,23,24,25,26,27,28,29,30,31,32,33};
-__constant__ static int Y_ING[8]   = {34,35,36,37,38,39,40,41};
-__constant__ static int X_ING[2]   = {42,43};
-__constant__ static int Z_INF[16]  = {44,45,46,47,48,50,51,52,53,54,55,56,57,58,59,60};
-__constant__ static int Z_ADJ[64]  = {61,62,63,64,65,66,67,68,69,70,71,72,73,74,75,76,77,78,79,80,
-                                      81,82,83,84,85,86,87,88,89,90,91,92,94,95,96,97,98,99,100,
-                                      101,102,103,104,105,107,108,109,110,112,114,115,116,117,118,
-                                      119,120,121,122,123,124,125,126,127,128};
-__constant__ static int Z_AMB[16]  = {77,94,95,96,126,214,217,218,220,222,223,224,225,226,227,228};
-__constant__ static int Z_TIMED[8] = {84,243,249,250,251,252,253,255};
-__constant__ static int Z_NS[64]   = {129,130,131,132,133,134,135,136,137,138,145,149,154,155,156,
-                                      157,177,178,179,180,182,183,184,185,186,187,188,189,190,191,
-                                      192,193,194,196,197,198,199,200,201,202,203,204,205,206,207,
-                                      208,209,210,211,212,213,241,244,245,246,247,248,249,250,251,
-                                      252,253,254,255};
-__constant__ static int Z_NPL[32]  = {139,140,141,142,143,144,146,147,148,150,151,153,158,159,160,
-                                      161,162,163,164,165,166,167,168,169,170,171,172,173,174,175,
-                                      176,181};
-__constant__ static int Z_MASS[16] = {214,215,216,217,218,219,220,221,222,223,224,225,226,227,228,229};
-__constant__ static int Y_MASS[8]  = {230,231,232,233,234,235,236,237};
-__constant__ static int X_MASS[4]  = {238,239,240,242};
-__constant__ static int Z_INGINF[32] = {18,19,20,21,22,25,26,27,28,29,30,36,37,38,39,40,41,42,44,
-                                        46,47,48,49,51,52,53,54,55,56,57,58,59};
-__constant__ static int Z_TIME[16] = {82,83,84,85,86,87,88,243,249,250,251,252,253,254,255,253};
-__constant__ static int Z_INGADJ[64] = {18,19,20,21,22,23,24,25,26,27,28,29,30,31,32,33,34,35,36,
-                                        37,38,39,40,41,42,43,23,24,31,32,33,34,61,62,63,64,65,66,
-                                        67,68,69,70,71,72,73,74,75,76,77,78,79,80,81,82,83,84,85,
-                                        86,87,88,89,90,91,92};
-
-
-
-__device__ uint32_t cuda_next_index(uint32_t tilenum, uint8_t *g_map, uint8_t *nonce) {
-  /**
-   * Assume tile[1024] pointer and nonce[16] pointer
-   * Plus an additional unsigned - 0x20A0 bits */
-   int i;
-  uint32_t index;
-  byte hash[HASHLEN];
-  CUDA_SHA256_CTX ictx;
-   
-  cuda_sha256_init(&ictx);
-  cuda_sha256_update(&ictx, nonce, HASHLEN);
-  cuda_sha256_update(&ictx, (byte *) &tilenum, sizeof(uint32_t));
-  cuda_sha256_update(&ictx, &g_map[tilenum * TILE_LENGTH], TILE_LENGTH);
-
-  cuda_sha256_final(&ictx, hash);
-   
-   /* Convert 32-byte Hash Value Into 32-bit Unsigned Integer */
-   for(i = 0, index = 0; i < (HASHLEN / 4); i++) index += *((uint32_t *) &hash[i]);
-
-  return index % MAP;
-}
-
-__device__ void cuda_night_hash(unsigned char *out, unsigned char *in, uint32_t inlen)
-{
-   uint32_t op;
-   op = 0;
-   CUDA_SHA1_CTX sha1;
-   CUDA_SHA256_CTX sha256;
-
-
-   /* TODO: Replace with floating point arithmetic */
-   for(int i = 0; i < inlen; i++)
-      op += in[i];
-
-   switch(op & 7)
-   {
-      case 0:
-         /* Production: Blake2b key 32 bytes, Placeholder: SHA1 */
-         cuda_sha1_init(&sha1);
-         cuda_sha1_update(&sha1, in, inlen);
-         cuda_sha1_final(&sha1, out);
-         break;
-      case 1:
-         /* Production: Blake2b key 64 bytes, Placeholder: SHA256 */
-         cuda_sha256_init(&sha256);
-         cuda_sha256_update(&sha256, in, inlen);
-         cuda_sha256_final(&sha256, out);
-         break;
-      case 2:
-         /* Production: SHA1 */
-         cuda_sha1_init(&sha1);
-         cuda_sha1_update(&sha1, in, inlen);
-         cuda_sha1_final(&sha1, out);
-         break;
-      case 3:
-         /* Production: SHA256 */
-         cuda_sha256_init(&sha256);
-         cuda_sha256_update(&sha256, in, inlen);
-         cuda_sha256_final(&sha256, out);
-         break;
-      case 4:
-         /* Production SHA3, Placeholder: SHA1 */
-         cuda_sha1_init(&sha1);
-         cuda_sha1_update(&sha1, in, inlen);
-         cuda_sha1_final(&sha1, out);
-         break;         
-      case 5:
-         /* Production Keccak, Placeholder: SHA256 */
-         cuda_sha256_init(&sha256);
-         cuda_sha256_update(&sha256, in, inlen);
-         cuda_sha256_final(&sha256, out);
-         break;
-      case 6:
-         /* Production MD4, Placeholder: SHA1 */
-         cuda_sha1_init(&sha1);
-         cuda_sha1_update(&sha1, in, inlen);
-         cuda_sha1_final(&sha1, out);
-         break;
-      case 7:
-         /* Production MD5, Placeholder: SHA256 */
-         cuda_sha256_init(&sha256);
-         cuda_sha256_update(&sha256, in, inlen);
-         cuda_sha256_final(&sha256, out);
-         break;
-      default: /* Shouldn't get here. */
-         break;
-   }
-}
-
-
-__device__ void cuda_gen_tile(uint32_t tilenum, uint8_t *phash, uint8_t *g_map) {
-  /**
-   * Declarations */
-  CUDA_SHA256_CTX ictx;
-  int i, j, k, t, z;
-  uint8_t bits, _104, _72, selector, *tilep;
-  uint32_t op;
-  float floatv, *floatp;
-  
-  _104 = 104;
-  _72 = 72;
-
-  /* set map pointer */
-  tilep = &g_map[tilenum * TILE_LENGTH];
-  
-  /* begin tile data */
-  cuda_sha256_init(&ictx);
-  cuda_sha256_update(&ictx, phash, HASHLEN);
-  cuda_sha256_update(&ictx, (byte*)&tilenum, sizeof(uint32_t));
-  cuda_sha256_final(&ictx, tilep);
-
-    for(i = j = k = 0; i < TILE_LENGTH; i+=HASHLEN) //for each row of the tile
-    {
-      for(op = 0; j < i + HASHLEN; j += 4)
-      {
-         /* set float pointer */
-         floatp = (float *) &tilep[j];
-         
-         /* Byte selections depend on initial 8 bits
-          * Note: Trying not to perform "floatv =" first */
-         switch(tilep[k] & 7) {
-            case 0:
-               // skip a byte
-               k++;
-               // determine floating point operation type
-               op = tilep[k++];
-               // determine which byte to select on the current 32 byte series
-               selector = tilep[k++] & (HASHLEN - 1); // & (HASHLEN - 1), returns 0-31
-               floatv = (float) tilep[i + selector]; // i + selector, index in 32 byte series
-               // determine if floating point operation is performed on a negative number
-               if(tilep[k++] & 1) floatv = (float)((int)floatv ^ 0x80000000);
-               break;
-            case 1:
-               k++;
-               selector = tilep[k++] & (HASHLEN - 1);
-               floatv = (float) tilep[i + selector];
-               if(tilep[k++] & 1) floatv = (float)((int)floatv ^ 0x80000000);
-               op = tilep[k++];
-               break;
-            case 2:
-               op = tilep[k++];
-               k++;
-               selector = tilep[k++] & (HASHLEN - 1);
-               floatv = (float) tilep[i + selector];
-               if(tilep[k++] & 1) floatv = (float)((int)floatv ^ 0x80000000);
-               break;
-            case 3:
-               op = tilep[k++];
-               selector = tilep[k++] & (HASHLEN - 1);
-               floatv = (float) tilep[i + selector];
-               if(tilep[k++] & 1) floatv = (float)((int)floatv ^ 0x80000000);
-               k++;
-               break;
-            case 4:
-               selector = tilep[k++] & (HASHLEN - 1);
-               floatv = (float) tilep[i + selector];
-               if(tilep[k++] & 1) floatv = (float)((int)floatv ^ 0x80000000);
-               k++;
-               op = tilep[k++];
-               break;
-            case 5:
-               selector = tilep[k++] & (HASHLEN - 1);
-               floatv = (float) tilep[i + selector];
-               if(tilep[k++] & 1) floatv = (float)((int)floatv ^ 0x80000000);
-               op = tilep[k++];
-               k++;
-               break;
-            case 6:
-               op = tilep[k++];
-               selector = tilep[k++] & (HASHLEN - 1);
-               floatv = (float) tilep[i + selector];
-               k++;
-               if(tilep[k++] & 1) floatv = (float)((int)floatv ^ 0x80000000);
-               break;
-            case 7:
-               k++;
-               selector = tilep[k++] & (HASHLEN - 1);
-               floatv = (float) tilep[i + selector];
-               op = tilep[k++];
-               if(tilep[k++] & 1) floatv = (float)((int)floatv ^ 0x80000000);
-               break;
-         }
-
-         /* Replace NaN's with tileNum. */
-         if(isnan(*floatp)) *floatp = (float) tilenum;
-         if(isnan(floatv)) floatv = (float) tilenum;
-
-         /* Float operation depends on final 8 bits.
-          * Perform floating point operation. */
-         switch(op & 3) {
-            case 0:
-                  *floatp += floatv;
-                  break;
-            case 1:
-                  *floatp -= floatv;
-                  break;
-            case 2:
-                  *floatp *= floatv;
-                  break;
-            case 3:
-                  *floatp /= floatv;
-                  break;
-         }
-         
-      } /* end for(op = 0... */
-      
-      /* Execute bit manipulations per tile row. */
-      for(t = 0; t < TILE_TRANSFORMS; t++) {
-         /* Determine tile byte offset and operation to use. */
-         op += (uint32_t) tilep[i + (t % HASHLEN)];
-
-         switch(op & 7) {
-            case 0: /* Swap the first and last bit in each byte. */
-               for(z = 0; z < HASHLEN; z++) tilep[i + z] ^= 0x81;
-               break;
-            case 1: /* Swap bytes */
-               for(z = 0;z<HASHLENMID;z++) {
-                  bits = tilep[i + z];
-                  tilep[i + z] = tilep[i + HASHLENMID + z];
-                  tilep[i + HASHLENMID + z] = bits;
-               }
-               break;
-            case 2: /* Complement One, all bytes */
-               for(z = 1; z < HASHLEN; z++) tilep[i + z] = ~tilep[i + z];
-               break;
-            case 3: /* Alternate +1 and -1 on all bytes */
-               for(z = 0; z < HASHLEN; z++) {
-                  tilep[i + z] += ((z & 1) == 0) ? 1 : -1;
-               }
-               break;
-            case 4: /* Alternate +t and -t on all bytes */
-               for(z = 0; z < HASHLEN; z++) {
-                  tilep[i + z] += ((z & 1) == 0) ? -t : t;
-               }
-               break;
-            case 5: /* Replace every occurrence of h with H */ 
-               for(z = 0; z < HASHLEN; z++) {
-                  if(tilep[i + z] == _104) tilep[i + z] = _72;
-               }
-               break;
-            case 6: /* If byte a is > byte b, swap them. */
-               for(z = 0; z < HASHLENMID; z++) {
-                  if(tilep[i + z] > tilep[i + HASHLENMID + z]) {
-                     bits = tilep[i + z];
-                     tilep[i + z] = tilep[i + HASHLENMID + z];
-                     tilep[i + HASHLENMID + z] = bits;
-                  }
-               }
-               break;
-            case 7: /* XOR all bytes */
-               for(z = 1; z < HASHLEN; z++) tilep[i + z] ^= tilep[i + z - 1];
-               break;
-         } /* end switch(... */
-      } /* end for(t = 0... */ 
-      
-      /* hash the result of the current tile's row to the next */
-      if(j < TILE_LENGTH) {
-        cuda_sha256_init(&ictx);
-        cuda_sha256_update(&ictx, &tilep[i], HASHLEN);
-        cuda_sha256_update(&ictx, (byte*)&tilenum, sizeof(uint32_t));
-        cuda_sha256_final(&ictx, &tilep[j]);
-
-        cuda_night_hash(&tilep[j], &tilep[j], HASHLEN);
-      }
-    }
-}
-
-__global__ void cuda_build_map(uint32_t g_cache, uint8_t *g_map) {
-
-    const uint32_t thread = blockDim.x * blockIdx.x + threadIdx.x;
-    
-    if (thread < g_cache && thread < MAP) {
-     
-     /*****************************************************/
-     /* Determine the final tile based on selected nonce. */
-     /* Toadstool, get possible locations of the princess */
-        
-        cuda_gen_tile(thread, c_phash, g_map);
-       
-   }
-}
-
-
-__global__ void cuda_find_peach(uint32_t threads, int g_cache, uint8_t *g_map, 
-                           int *g_found, uint8_t *g_seed) {
-
-  const uint32_t thread = blockDim.x * blockIdx.x + threadIdx.x;
-  CUDA_SHA256_CTX ictx;
-  uint32_t sm;
-  uint8_t bt_hash[32], fhash[32];
-  uint8_t seed[16] = {0}, nonce[32] = {0};
-  int i, j, n, x;
-
-  
-   if (thread <= threads) {
-      /* Frame 1 -> Split 6 ways */
-      if(thread < 32768) { /* Total Permutations, this frame: 32,768 ( 1 << 15 ) */
-         seed[ 0] = Z_PREP[(thread & 3)];       // 2^2
-         seed[ 1] = Z_TIMED[(thread >> 2) & 7]; // 2^3
-         seed[ 2] = 1;
-         seed[ 3] = 5;
-         seed[ 4] = Z_NS[(thread >> 5) & 63];   // 2^6
-         seed[ 5] = 1;
-         seed[ 6] = Z_ING[(thread >> 11) & 15]; // 2^4
-      } else
-      if(thread < 49152) { /* Total Permutations, this frame: 16,384 ( 1 << 14 ) */
-         seed[ 0] = Y_PREP[(thread & 1)];       // 2^1
-         seed[ 1] = Z_TIMED[(thread >> 1) & 7]; // 2^3
-         seed[ 2] = 1;
-         seed[ 3] = 5;
-         seed[ 4] = Z_NS[(thread >> 4) & 63];   // 2^6
-         seed[ 5] = 1;
-         seed[ 6] = Z_ING[(thread >> 10) & 15]; // 2^4
-      } else
-      if(thread < 65536) { /* Total Permutations, this frame: 16,384 ( 1 << 14 ) */
-         seed[ 0] = Z_PREP[(thread & 3)];       // 2^2
-         seed[ 1] = Z_TIMED[(thread >> 2) & 7]; // 2^3
-         seed[ 2] = 1;
-         seed[ 3] = 5;
-         seed[ 4] = Z_NS[(thread >> 5) & 63];   // 2^6
-         seed[ 5] = 1;
-         seed[ 6] = Y_ING[(thread >> 11) & 7]; // 2^3
-      } else
-      if(thread < 73728) { /* Total Permutations, this frame: 8,192 ( 1 << 13 ) */
-         seed[ 0] = Y_PREP[(thread & 1)];       // 2^1
-         seed[ 1] = Z_TIMED[(thread >> 1) & 7]; // 2^3
-         seed[ 2] = 1;
-         seed[ 3] = 5;
-         seed[ 4] = Z_NS[(thread >> 4) & 63];   // 2^6
-         seed[ 5] = 1;
-         seed[ 6] = Y_ING[(thread >> 10) & 7]; // 2^3
-      } else
-      if(thread < 81920) { /* Total Permutations, this frame: 16,384 ( 1 << 13 ) */
-         seed[ 0] = Z_PREP[(thread & 3)];       // 2^2
-         seed[ 1] = Z_TIMED[(thread >> 2) & 7]; // 2^3
-         seed[ 2] = 1;
-         seed[ 3] = 5;
-         seed[ 4] = Z_NS[(thread >> 5) & 63];   // 2^6
-         seed[ 5] = 1;
-         seed[ 6] = X_ING[(thread >> 11) & 3]; // 2^2
-      } else
-      if(thread < 86016) { /* Total Permutations, this frame: 8,192 ( 1 << 12 ) */
-         seed[ 0] = Y_PREP[(thread & 1)];       // 2^1
-         seed[ 1] = Z_TIMED[(thread >> 1) & 7]; // 2^3
-         seed[ 2] = 1;
-         seed[ 3] = 5;
-         seed[ 4] = Z_NS[(thread >> 4) & 63];   // 2^6
-         seed[ 5] = 1;
-         seed[ 6] = X_ING[(thread >> 10) & 3];  // 2^2
-      } else
-      /* END Frame 1 */
-      /* Frame 2 -> Split 3 ways */
-      if(thread <= 151552) { /* Total Permutations, this frame: 65,536 (1 << 16) */
-         seed[ 0] = Z_TIME[(thread & 15)];      // 2^4
-         seed[ 1] = Y_MASS[(thread >> 4) & 15]; // 2^4
-         seed[ 2] = 1;
-         seed[ 3] = Z_INF[(thread >> 8) & 15];  // 2^4
-         seed[ 4] = 9;
-         seed[ 5] = 2;
-         seed[ 6] = 1;
-         seed[ 7] = Z_AMB[(thread >> 12) & 15]; // 2^4
-      } else
-      if(thread <= 184320) { /* Total Permutations, this frame: 32,768 (1 << 15) */
-         seed[ 0] = Z_TIME[(thread & 15)];      // 2^4
-         seed[ 1] = X_MASS[(thread >> 3) & 7];  // 2^3
-         seed[ 2] = 1;
-         seed[ 3] = Z_INF[(thread >> 7) & 15];  // 2^4
-         seed[ 4] = 9;
-         seed[ 5] = 2;
-         seed[ 6] = 1;
-         seed[ 7] = Z_AMB[(thread >> 11) & 15]; // 2^4
-      } else
-      if(thread <= 200704) { /* Total Permutations, this frame: 16,384 (1 << 14) */
-         seed[ 0] = Z_TIME[(thread & 15)];      // 2^4
-         seed[ 1] = Z_MASS[(thread >> 2) & 3];  // 2^2
-         seed[ 2] = 1;
-         seed[ 3] = Z_INF[(thread >> 6) & 15];  // 2^4
-         seed[ 4] = 9;
-         seed[ 5] = 2;
-         seed[ 6] = 1;
-         seed[ 7] = Z_AMB[(thread >> 10) & 15]; // 2^4
-      } else
-      /* END Frame 2 */
-      /* Frame 3 -> Split 2 ways */
-      if(thread < 2297856) { /* Total Permutations, this frame: 2,097,152 ( 1 << 21 )*/
-         seed[ 0] = Z_PREP[(thread & 3)];          // 2^2
-         seed[ 1] = Z_TIMED[(thread >> 2) & 7];    // 2^3
-         seed[ 2] = 1;
-         seed[ 3] = Z_ADJ[(thread >> 5) & 63];     // 2^6
-         seed[ 4] = Z_NPL[(thread >> 11) & 31];    // 2^5
-         seed[ 5] = 1;
-         seed[ 6] = Z_INGINF[(thread >> 16) & 31]; // 2^5
-      } else
-      if(thread < 3346432) { /* Total Permutations, this frame: 1,048,576 ( 1 << 20 )*/
-         seed[ 0] = Y_PREP[(thread & 1)];          // 2^1
-         seed[ 1] = Z_TIMED[(thread >> 1) & 7];    // 2^3
-         seed[ 2] = 1;
-         seed[ 3] = Z_ADJ[(thread >> 4) & 63];     // 2^6
-         seed[ 4] = Z_NPL[(thread >> 10) & 31];    // 2^5
-         seed[ 5] = 1;
-         seed[ 6] = Z_INGINF[(thread >> 15) & 31]; // 2^5
-      } else
-      /* END Frame 3 */
-      /* Frame 4 -> Split 6 ways */
-      if(thread < 5443584) { /* Total Permutations, this frame: 2,097,152 ( 1 << 21 ) */
-         seed[ 0] = 5;
-         seed[ 1] = Z_NS[(thread & 63)];           // 2^6
-         seed[ 2] = 1;
-         seed[ 3] = Z_PREP[(thread >> 6) & 3];     // 2^2
-         seed[ 4] = Z_TIMED[(thread >> 8) & 7];    // 2^3
-         seed[ 5] = Z_MASS[(thread >> 11) & 15];   // 2^4
-         seed[ 6] = 3;
-         seed[ 7] = 1;
-         seed[ 8] = Z_ADJ[(thread >> 15) & 63];    // 2^6
-      } else
-      if(thread < 6492160) { /* Total Permutations, this frame: 1,048,576 ( 1 << 20 ) */
-         seed[ 0] = 5;
-         seed[ 1] = Z_NS[(thread & 63)];           // 2^6
-         seed[ 2] = 1;
-         seed[ 3] = Y_PREP[(thread >> 6) & 1];     // 2^1
-         seed[ 4] = Z_TIMED[(thread >> 7) & 7];    // 2^3
-         seed[ 5] = Z_MASS[(thread >> 10) & 15];   // 2^4
-         seed[ 6] = 3;
-         seed[ 7] = 1;
-         seed[ 8] = Z_ADJ[(thread >> 14) & 63];    // 2^6
-      } else
-      if(thread < 7540736) { /* Total Permutations, this frame: 1,048,576 ( 1 << 20 ) */
-         seed[ 0] = 5;
-         seed[ 1] = Z_NS[(thread & 63)];           // 2^6
-         seed[ 2] = 1;
-         seed[ 3] = Z_PREP[(thread >> 6) & 3];     // 2^2
-         seed[ 4] = Z_TIMED[(thread >> 8) & 7];    // 2^3
-         seed[ 5] = Y_MASS[(thread >> 11) & 7];    // 2^3
-         seed[ 6] = 3;
-         seed[ 7] = 1;
-         seed[ 8] = Z_ADJ[(thread >> 14) & 63];    // 2^6
-      } else
-      if(thread < 8065024) { /* Total Permutations, this frame: 524,288 ( 1 << 19 ) */
-         seed[ 0] = 5;
-         seed[ 1] = Z_NS[(thread & 63)];           // 2^6
-         seed[ 2] = 1;
-         seed[ 3] = Y_PREP[(thread >> 6) & 1];     // 2^1
-         seed[ 4] = Z_TIMED[(thread >> 7) & 7];    // 2^3
-         seed[ 5] = Y_MASS[(thread >> 10) & 7];    // 2^3
-         seed[ 6] = 3;
-         seed[ 7] = 1;
-         seed[ 8] = Z_ADJ[(thread >> 13) & 63];    // 2^6
-      } else
-      if(thread < 8589312) { /* Total Permutations, this frame: 524,288 ( 1 << 19 ) */
-         seed[ 0] = 5;
-         seed[ 1] = Z_NS[(thread & 63)];           // 2^6
-         seed[ 2] = 1;
-         seed[ 3] = Z_PREP[(thread >> 6) & 3];     // 2^2
-         seed[ 4] = Z_TIMED[(thread >> 8) & 7];    // 2^3
-         seed[ 5] = X_MASS[(thread >> 11) & 3];    // 2^2
-         seed[ 6] = 3;
-         seed[ 7] = 1;
-         seed[ 8] = Z_ADJ[(thread >> 13) & 63];    // 2^6
-      } else
-      if(thread < 8851456) { /* Total Permutations, this frame: 262,144 ( 1 << 18 ) */
-         seed[ 0] = 5;
-         seed[ 1] = Z_NS[(thread & 63)];           // 2^6
-         seed[ 2] = 1;
-         seed[ 3] = Y_PREP[(thread >> 6) & 1];     // 2^1
-         seed[ 4] = Z_TIMED[(thread >> 7) & 7];    // 2^3
-         seed[ 5] = X_MASS[(thread >> 10) & 3];    // 2^2
-         seed[ 6] = 3;
-         seed[ 7] = 1;
-         seed[ 8] = Z_ADJ[(thread >> 12) & 63];    // 2^6
-      } else
-      /* END Frame 4 */
-      /* Frame 5 -> Split 6 ways */
-      if(thread < 13045760) { /* Total Permutations, this frame: 4,194,304 ( 1 << 22 ) */
-         seed[ 0] = Z_PREP[thread & 3];            // 2^2
-         seed[ 1] = Z_ADJ[(thread >> 2) & 63];     // 2^6
-         seed[ 2] = Z_MASS[(thread >> 8) & 15];    // 2^4
-         seed[ 3] = 1;
-         seed[ 4] = Z_NPL[(thread >> 12) & 31];    // 2^5
-         seed[ 5] = 1;
-         seed[ 6] = Z_INGINF[(thread >> 17) & 31]; // 2^5
-      } else
-      if(thread < 15142912) { /* Total Permutations, this frame: 2,097,152 ( 1 << 21 ) */
-         seed[ 0] = Y_PREP[thread & 1];            // 2^1
-         seed[ 1] = Z_ADJ[(thread >> 1) & 63];     // 2^6
-         seed[ 2] = Z_MASS[(thread >> 7) & 15];    // 2^4
-         seed[ 3] = 1;
-         seed[ 4] = Z_NPL[(thread >> 11) & 31];    // 2^5
-         seed[ 5] = 1;
-         seed[ 6] = Z_INGINF[(thread >> 16) & 31]; // 2^5
-      } else
-      if(thread < 17240064) { /* Total Permutations, this frame: 2,097,152 ( 1 << 21 ) */
-         seed[ 0] = Z_PREP[thread & 3];            // 2^2
-         seed[ 1] = Z_ADJ[(thread >> 2) & 63];     // 2^6
-         seed[ 2] = Y_MASS[(thread >> 8) & 7];     // 2^3
-         seed[ 3] = 1;
-         seed[ 4] = Z_NPL[(thread >> 11) & 31];    // 2^5
-         seed[ 5] = 1;
-         seed[ 6] = Z_INGINF[(thread >> 16) & 31]; // 2^5
-      } else
-      if(thread < 18288640) { /* Total Permutations, this frame: 1,048,576 ( 1 << 20 ) */
-         seed[ 0] = Y_PREP[thread & 1];            // 2^1
-         seed[ 1] = Z_ADJ[(thread >> 1) & 63];     // 2^6
-         seed[ 2] = Y_MASS[(thread >> 7) & 7];     // 2^3
-         seed[ 3] = 1;
-         seed[ 4] = Z_NPL[(thread >> 10) & 31];    // 2^5
-         seed[ 5] = 1;
-         seed[ 6] = Z_INGINF[(thread >> 15) & 31]; // 2^5
-      } else
-      if(thread < 19337216) { /* Total Permutations, this frame: 1,048,576 ( 1 << 20 ) */
-         seed[ 0] = Z_PREP[thread & 3];            // 2^2
-         seed[ 1] = Z_ADJ[(thread >> 2) & 63];     // 2^6
-         seed[ 2] = X_MASS[(thread >> 8) & 3];     // 2^2
-         seed[ 3] = 1;
-         seed[ 4] = Z_NPL[(thread >> 10) & 31];    // 2^5
-         seed[ 5] = 1;
-         seed[ 6] = Z_INGINF[(thread >> 15) & 31]; // 2^5
-      } else
-      if(thread < 19861504) { /* Total Permutations, this frame: 524,288 ( 1 << 19 ) */
-         seed[ 0] = Y_PREP[thread & 1];            // 2^1
-         seed[ 1] = Z_ADJ[(thread >> 1) & 63];     // 2^6
-         seed[ 2] = X_MASS[(thread >> 7) & 3];     // 2^2
-         seed[ 3] = 1;
-         seed[ 4] = Z_NPL[(thread >> 9) & 31];     // 2^5
-         seed[ 5] = 1;
-         seed[ 6] = Z_INGINF[(thread >> 14) & 31]; // 2^5
-      } else
-      /* END Frame 5 */
-      /* Frame 6 -> Split 6 ways */
-      if(thread < 24055808) { /* Total Permutations, this frame: 4,194,304 ( 1 << 22 ) */
-         seed[ 0] = Z_PREP[(thread & 3)];          // 2^2
-         seed[ 1] = Z_MASS[(thread >> 2) & 15];    // 2^4
-         seed[ 2] = 1;
-         seed[ 3] = Z_ADJ[(thread >> 6) & 63];     // 2^6
-         seed[ 4] = Z_NPL[(thread >> 12) & 31];    // 2^5
-         seed[ 5] = 1;
-         seed[ 6] = Z_INGINF[(thread >> 17) & 31]; // 2^5
-      } else
-      if(thread < 26152960) { /* Total Permutations, this frame: 2,097,152 ( 1 << 21 ) */
-         seed[ 0] = Y_PREP[(thread & 1)];          // 2^1
-         seed[ 1] = Z_MASS[(thread >> 1) & 15];    // 2^4
-         seed[ 2] = 1;
-         seed[ 3] = Z_ADJ[(thread >> 5) & 63];     // 2^6
-         seed[ 4] = Z_NPL[(thread >> 11) & 31];    // 2^5
-         seed[ 5] = 1;
-         seed[ 6] = Z_INGINF[(thread >> 16) & 31]; // 2^5
-      } else
-      if(thread < 28250112) { /* Total Permutations, this frame: 2,097,152 ( 1 << 21 ) */
-         seed[ 0] = Z_PREP[(thread & 3)];          // 2^2
-         seed[ 1] = Y_MASS[(thread >> 2) & 7];     // 2^3
-         seed[ 2] = 1;
-         seed[ 3] = Z_ADJ[(thread >> 5) & 63];     // 2^6
-         seed[ 4] = Z_NPL[(thread >> 11) & 31];    // 2^5
-         seed[ 5] = 1;
-         seed[ 6] = Z_INGINF[(thread >> 16) & 31]; // 2^5
-      } else
-      if(thread < 29298688) { /* Total Permutations, this frame: 1,048,576 ( 1 << 20 ) */
-         seed[ 0] = Y_PREP[(thread & 1)];          // 2^1
-         seed[ 1] = Y_MASS[(thread >> 1) & 7];     // 2^3
-         seed[ 2] = 1;
-         seed[ 3] = Z_ADJ[(thread >> 4) & 63];     // 2^6
-         seed[ 4] = Z_NPL[(thread >> 10) & 31];    // 2^5
-         seed[ 5] = 1;
-         seed[ 6] = Z_INGINF[(thread >> 15) & 31]; // 2^5
-      } else
-      if(thread < 30347264) { /* Total Permutations, this frame: 1,048,576 ( 1 << 20 ) */
-         seed[ 0] = Z_PREP[(thread & 3)];          // 2^2
-         seed[ 1] = X_MASS[(thread >> 2) & 3];     // 2^2
-         seed[ 2] = 1;
-         seed[ 3] = Z_ADJ[(thread >> 5) & 63];     // 2^6
-         seed[ 4] = Z_NPL[(thread >> 11) & 31];    // 2^5
-         seed[ 5] = 1;
-         seed[ 6] = Z_INGINF[(thread >> 16) & 31]; // 2^5
-      } else
-      if(thread < 30871552) { /* Total Permutations, this frame: 524,288 ( 1 << 19 ) */
-         seed[ 0] = Y_PREP[(thread & 1)];          // 2^1
-         seed[ 1] = X_MASS[(thread >> 1) & 3];     // 2^2
-         seed[ 2] = 1;
-         seed[ 3] = Z_ADJ[(thread >> 4) & 63];     // 2^6
-         seed[ 4] = Z_NPL[(thread >> 10) & 31];    // 2^5
-         seed[ 5] = 1;
-         seed[ 6] = Z_INGINF[(thread >> 15) & 31]; // 2^5
-      } else
-      /* END Frame 6 */
-      /* Frame 7 -> Split 9 ways */
-      if(thread < 35065856) { /* Total Permutations, this frame: 4,194,304 ( 1 << 22 ) */
-         seed[ 0] = Z_TIME[(thread & 15)];         // 2^4
-         seed[ 1] = Z_AMB[(thread >> 4) & 15];     // 2^4
-         seed[ 2] = 1;
-         seed[ 3] = Z_ADJ[(thread >> 8) & 63];     // 2^6
-         seed[ 4] = Z_MASS[(thread >> 14) & 15];   // 2^4
-         seed[ 5] = 1;
-         seed[ 6] = Z_ING[(thread >> 18) & 15];    // 2^4
-      } else
-      if(thread < 37163088) { /* Total Permutations, this frame: 2,097,152 ( 1 << 21 ) */
-         seed[ 0] = Z_TIME[(thread & 15)];         // 2^4
-         seed[ 1] = Z_AMB[(thread >> 4) & 15];     // 2^4
-         seed[ 2] = 1;
-         seed[ 3] = Z_ADJ[(thread >> 8) & 63];     // 2^6
-         seed[ 4] = Y_MASS[(thread >> 14) & 7];    // 2^3
-         seed[ 5] = 1;
-         seed[ 6] = Z_ING[(thread >> 17) & 15];    // 2^4
-      } else
-      if(thread < 38211584) { /* Total Permutations, this frame: 1,048,576 ( 1 << 20 ) */
-         seed[ 0] = Z_TIME[(thread & 15)];         // 2^4
-         seed[ 1] = Z_AMB[(thread >> 4) & 15];     // 2^4
-         seed[ 2] = 1;
-         seed[ 3] = Z_ADJ[(thread >> 8) & 63];     // 2^6
-         seed[ 4] = X_MASS[(thread >> 14) & 3];    // 2^2
-         seed[ 5] = 1;
-         seed[ 6] = Z_ING[(thread >> 16) & 15];    // 2^4
-      } else
-      if(thread < 40308736) { /* Total Permutations, this frame: 2,097,152 ( 1 << 21 ) */
-         seed[ 0] = Z_TIME[(thread & 15)];         // 2^4
-         seed[ 1] = Z_AMB[(thread >> 4) & 15];     // 2^4
-         seed[ 2] = 1;
-         seed[ 3] = Z_ADJ[(thread >> 8) & 63];     // 2^6
-         seed[ 4] = Z_MASS[(thread >> 14) & 15];   // 2^4
-         seed[ 5] = 1;
-         seed[ 6] = Y_ING[(thread >> 18) & 7];     // 2^3
-      } else
-      if(thread < 41357312) { /* Total Permutations, this frame: 1,048,576 ( 1 << 20 ) */
-         seed[ 0] = Z_TIME[(thread & 15)];         // 2^4
-         seed[ 1] = Z_AMB[(thread >> 4) & 15];     // 2^4
-         seed[ 2] = 1;
-         seed[ 3] = Z_ADJ[(thread >> 8) & 63];     // 2^6
-         seed[ 4] = Y_MASS[(thread >> 14) & 7];    // 2^3
-         seed[ 5] = 1;
-         seed[ 6] = Y_ING[(thread >> 17) & 7];     // 2^3
-      } else
-      if(thread < 41881600) { /* Total Permutations, this frame: 524,288 ( 1 << 19 ) */
-         seed[ 0] = Z_TIME[(thread & 15)];         // 2^4
-         seed[ 1] = Z_AMB[(thread >> 4) & 15];     // 2^4
-         seed[ 2] = 1;
-         seed[ 3] = Z_ADJ[(thread >> 8) & 63];     // 2^6
-         seed[ 4] = X_MASS[(thread >> 14) & 3];    // 2^2
-         seed[ 5] = 1;
-         seed[ 6] = Y_ING[(thread >> 16) & 7];     // 2^3
-      } else
-      if(thread < 42405888) { /* Total Permutations, this frame: 524,288 ( 1 << 19  ) */
-         seed[ 0] = Z_TIME[(thread & 15)];         // 2^4
-         seed[ 1] = Z_AMB[(thread >> 4) & 15];     // 2^4
-         seed[ 2] = 1;
-         seed[ 3] = Z_ADJ[(thread >> 8) & 63];     // 2^6
-         seed[ 4] = Z_MASS[(thread >> 14) & 15];   // 2^4
-         seed[ 5] = 1;
-         seed[ 6] = X_ING[(thread >> 18) & 1];     // 2^1
-      } else
-      if(thread < 42668032) { /* Total Permutations, this frame: 262,144 ( 1 << 18 ) */
-         seed[ 0] = Z_TIME[(thread & 15)];         // 2^4
-         seed[ 1] = Z_AMB[(thread >> 4) & 15];     // 2^4
-         seed[ 2] = 1;
-         seed[ 3] = Z_ADJ[(thread >> 8) & 63];     // 2^6
-         seed[ 4] = Y_MASS[(thread >> 14) & 7];    // 2^3
-         seed[ 5] = 1;
-         seed[ 6] = X_ING[(thread >> 17) & 1];     // 2^1
-      } else
-      if(thread < 42799104) { /* Total Permutations, this frame: 131,072 ( 1 << 17 ) */
-         seed[ 0] = Z_TIME[(thread & 15)];         // 2^4
-         seed[ 1] = Z_AMB[(thread >> 4) & 15];     // 2^4
-         seed[ 2] = 1;
-         seed[ 3] = Z_ADJ[(thread >> 8) & 63];     // 2^6
-         seed[ 4] = X_MASS[(thread >> 14) & 3];    // 2^2
-         seed[ 5] = 1;
-         seed[ 6] = X_ING[(thread >> 16) & 1];     // 2^1
-      } else
-      /* END Frame 7 */
-      /* Frame 8 -> Split 2 ways */
-      if(thread < 311234560) { /* Total Permutations, this frame: 268,435,456 ( 1 << 28 ) */
-         seed[ 0] = Z_TIME[(thread & 15)];         // 2^4
-         seed[ 1] = Z_AMB[(thread >> 4) & 15];     // 2^4
-         seed[ 2] = 1;
-         seed[ 3] = Z_PREP[(thread >> 8) & 3];     // 2^2
-         seed[ 4] = 5;
-         seed[ 5] = Z_ADJ[(thread >> 10) & 63];    // 2^6
-         seed[ 6] = Z_NS[(thread >> 16) & 63];     // 2^6
-         seed[ 7] = 3;
-         seed[ 8] = 1;
-         seed[ 9] = Z_INGADJ[(thread >> 22) & 63]; // 2^6
-      } else
-      if(thread < 445452288) { /* Total Permutations, this frame: 134,217,728 ( 1 << 27 ) */
-         seed[ 0] = Z_TIME[(thread & 15)];         // 2^4
-         seed[ 1] = Z_AMB[(thread >> 4) & 15];     // 2^4
-         seed[ 2] = 1;
-         seed[ 3] = Y_PREP[(thread >> 8) & 1];     // 2^1
-         seed[ 4] = 5;
-         seed[ 5] = Z_ADJ[(thread >> 9) & 63];     // 2^6
-         seed[ 6] = Z_NS[(thread >> 15) & 63];     // 2^6
-         seed[ 7] = 3;
-         seed[ 8] = 1;
-         seed[ 9] = Z_INGADJ[(thread >> 21) & 63]; // 2^6
-      }
-
-/* Below Two Frames are Valid, But Require 64-Bit Math: if extra entropy req'd.
-   if( < thread <= ) { /* Total Permutations, this frame: 549,755,813,888
-	seed[ 0] = Z_ING[(thread & 31)]; 
-	seed[ 1] = Z_PREP[(thread << 5) & 7];
-	seed[ 2] = Z_TIME[(thread << 8) & 15]; 
-	seed[ 3] = Z_MASS[(thread << 12) & 31]; 
-	seed[ 4] = 1;
-        seed[ 5] = Z_MASS[(thread << 17) & 31]; 
-	seed[ 6] = Z_ING[(thread << 22) & 31];  
-	seed[ 7] = 3; 
-	seed[ 8] = 1;
-        seed[ 9] = 5; 
-	seed[10] = Z_ADJ[(thread << 27) & 63];
-	seed[11] = Z_NS[(thread << 33) & 63];
-   }
-   if( < thread <= ) { /* Total Permutations, this frame: 4,398,046,511,104
-	seed[ 0] = Z_ING[(thread & 31)]; 
-	seed[ 1] = Z_PREP[(thread << 5) & 7]; 
-	seed[ 2] = 5; 
-	seed[ 3] = Z_ADJ[(thread << 8) & 63]; 
-	seed[ 4] = Z_NS[(thread << 14) & 63]; 
-	seed[ 5] = 1;
-        seed[ 6] = Z_MASS[(thread << 19) & 31]; 
-	seed[ 7] = Z_ING[(thread << 24) & 31];  
-	seed[ 8] = 3; 
-	seed[ 9] = 1;
-        seed[10] = 5; 
-	seed[11] = Z_ADJ[(thread << 30) & 63]; 
-	seed[12] = Z_NS[(thread << 36) & 63];
-   }
-End 64-bit Frames */
-     
-     /* store full nonce */
-     #pragma unroll
-     for (i = 0; i < 16; i++)
-       nonce[i] = c_input32[i + 92];
-     
-     #pragma unroll
-     for (i = 0; i < 16; i++)
-       nonce[i+16] = seed[i];
-     
-       
-     /*********************************************************/
-     /* Hash 124 bytes of Block Trailer, including both seeds */
-     /* Get the wizard to draw you a map to the princess!     */
-
-     cuda_sha256_init(&ictx);
-
-     /* update sha with the available block trailer data */
-     cuda_sha256_update(&ictx, c_input32, 108);
-
-     /* update sha with the second seed (16 bytes) */
-     cuda_sha256_update(&ictx, seed, 16);
-
-     /* finalise sha256 hash */
-     cuda_sha256_final(&ictx, bt_hash);
-
-
-     /*****************************************************/
-     /* Determine the final tile based on selected nonce  */
-     /* Time to find the princess!                        */
-     
-     /* determine first tile index */
-     sm = bt_hash[0];
-     for(i = 1; i < HASHLEN; i++)
-       sm *= bt_hash[i];
-     
-     sm %= MAP;
-       
-     /* make <JUMP> tile jumps to find the final tile */
-     for(j = 0; j < JUMP; j++)
-        sm = cuda_next_index(sm, g_map, nonce);
-
-
-     /****************************************************************/
-     /* Check the hash of the final tile produces the desired result */
-     /* Search the castle for the princess!                          */
-      
-     cuda_sha256_init(&ictx);
-     cuda_sha256_update(&ictx, bt_hash, HASHLEN);
-     cuda_sha256_update(&ictx, &g_map[sm * TILE_LENGTH], TILE_LENGTH);
-     cuda_sha256_final(&ictx, fhash);
-     
-     /* evaluate hash */
-     for (x = i = j = n = 0; i < HASHLEN; i++) {
-       x = fhash[i];
-       if (x != 0) {
-         for(j = 7; j > 0; j--) {
-           x >>= 1;
-           if(x == 0) {
-             n += j;
-             break;
-           }
-         }
-         break;
-       }
-       n += 8;
-     }
-       
-     if(n >= c_difficulty && !atomicExch(g_found, 1)) {
-       /* PRINCESS FOUND! */
-       #pragma unroll
-       for (i = 0; i < 16; i++)
-         g_seed[i] = seed[i];
-     }
-     
-      /* Our princess is in another castle ! */
-     
-   }
-}
-
-
-
-extern "C" {
-
-typedef struct __peach_cuda_ctx {
-    byte curr_seed[16], next_seed[16];
-    int *d_found, init;
-    uint8_t *seed, *d_seed;
-    uint8_t *input, *d_map;
-    cudaStream_t stream;
-} PeachCudaCTX;
-
-PeachCudaCTX ctx[63];    /* Max 63 GPUs Supported */
-uint32_t threads = 1048576;
-dim3 grid(4096);
-dim3 block(256);
-char cuda_status[256];
-int *found;
-byte *diff;
-byte *phash;
-byte bnum[8] = {0};
-int nGPU = 0;
-
-int init_cuda_peach(byte difficulty, byte *prevhash, byte *blocknumber) {
-    /* Obtain and check system GPU count */
-    cudaGetDeviceCount(&nGPU);
-    if(nGPU<1 || nGPU>63) return nGPU;
-    /* Allocate pinned host memory */
-    cudaMallocHost(&diff, 1);
-    cudaMallocHost(&found, 4);
-    cudaMallocHost(&phash, 32);
-    cudaMallocHost(&found, 4);
-    /* Copy immediate block data to pinned memory */
-    memcpy(diff, &difficulty, 1);
-    memset(found, 0, 4);
-    memcpy(phash, prevhash, 32);
-
-    int i = 0;
-    for ( ; i<nGPU; i++) {
-        cudaSetDevice(i);
-        /* Create Stream */
-        cudaStreamCreate(&ctx[i].stream);
-        /* Allocate device memory */
-        cudaMalloc(&ctx[i].d_found, 4);
-        cudaMalloc(&ctx[i].d_seed, 16);
-        /* Allocate associated device-host memory */
-        cudaMallocHost(&ctx[i].seed, 16);
-        cudaMallocHost(&ctx[i].input, 108);
-        /* Copy immediate block data to device memory */
-        cudaMemcpyToSymbolAsync(c_difficulty, diff, 1, 0,
-                                cudaMemcpyHostToDevice, ctx[i].stream);
-        cudaMemcpyToSymbolAsync(c_phash, phash, 32, 0,
-                                cudaMemcpyHostToDevice, ctx[i].stream);
-        /* Set remaining device memory */
-        cudaMemsetAsync(ctx[i].d_found, 0, 4, ctx[i].stream);
-        cudaMemsetAsync(ctx[i].d_seed, 0, 16, ctx[i].stream);
-        /* Set initial round variables */
-        ctx[i].next_seed[0] = 0;
-      
-        sprintf(cuda_status, "CUDA#%d init() memory bulk", i);
-        CudaSyncError(cuda_status);
-      
-        /* If first init, setup map and cache */
-        if(ctx[i].init != 1) {
-            ctx[i].init = 1;
-            cudaMalloc(&ctx[i].d_map, MAP_LENGTH);
-            /**
-             * NOTE: The device MAP that holds the data of a map DOES NOT
-             * explicitly get free()'d. The reason behind this is because
-             * we reuse the map variable between blocks, and just rebuild
-             * the map once every block. The GPU free's the MAP when the
-             * program ends by default */
-      
-            sprintf(cuda_status, "CUDA#%d init() map malloc", i);
-            CudaSyncError(cuda_status);
-        }
-        /* (re)Build map if new block */
-        if(memcmp(bnum, blocknumber, 8) != 0) {
-            cuda_build_map<<<4096, 256, 0, ctx[i].stream>>>(MAP,ctx[i].d_map);
-        }
-      
-        sprintf(cuda_status, "CUDA#%d init() build_map", i);
-        CudaSyncError(cuda_status);
-    }
-    
-    memcpy(bnum, blocknumber, 8);
-
-    return nGPU;
-}
-
-void free_cuda_peach() {
-    /* Free pinned host memory */
-    cudaFreeHost(diff);
-    cudaFreeHost(found);
-    cudaFreeHost(phash);
-
-    int i = 0;
-    for ( ; i<nGPU; i++) {
-        cudaSetDevice(i);
-        /* Destroy Stream */
-        cudaStreamDestroy(ctx[i].stream);
-        /* Free device memory */
-        cudaFree(ctx[i].d_found);
-        cudaFree(ctx[i].d_seed);
-        /* Free associated device-host memory */
-        cudaFreeHost(ctx[i].seed);
-        cudaFreeHost(ctx[i].input);
-
-        sprintf(cuda_status, "CUDA#%d free()", i);
-        CudaSyncError(cuda_status);
-    }
-}
-
-extern byte *trigg_gen(byte *in);
-extern char *trigg_expand2(byte *in, byte *out);
-
-__host__ void cuda_peach(byte *bt, uint32_t *hps, byte *runflag)
-{
-    int i;
-    uint64_t nHaiku = 0;
-    time_t seconds = time(NULL);
-    for( ; *runflag && *found == 0; ) {
-        for (i=0; i<nGPU; i++) {
-            /* Prepare next seed for GPU... */
-            if(ctx[i].next_seed[0] == 0) {
-                /* ... generate first GPU seed (and expand as Haiku) */
-                trigg_gen(ctx[i].next_seed);
-
-                /* ... and prepare round data */
-                memcpy(ctx[i].input, bt, 92);
-                memcpy(ctx[i].input+92, ctx[i].next_seed, 16);
-            }
-            /* Check if GPU has finished */
-            sprintf(cuda_status, "CUDA#%d iteration check", i);
-            CudaCheckError(cuda_status);
-            cudaSetDevice(i);
-            if(cudaStreamQuery(ctx[i].stream) == cudaSuccess) {
-                cudaMemcpy(found, ctx[i].d_found, 4, cudaMemcpyDeviceToHost);
-                if(*found==1) { /* SOLVED A BLOCK! */
-                    cudaMemcpy(ctx[i].seed, ctx[i].d_seed, 16, cudaMemcpyDeviceToHost);
-                    memcpy(bt + 92, ctx[i].curr_seed, 16);
-                    memcpy(bt + 92 + 16, ctx[i].seed, 16);
-                    break;
-                }
-                /* Send new GPU round Data */
-                cudaMemcpyToSymbolAsync(c_input32, ctx[i].input, 108, 0,
-                                        cudaMemcpyHostToDevice, ctx[i].stream);
-                /* Start GPU round */
-                cuda_find_peach<<<grid, block, 0, ctx[i].stream>>>(threads, MAP,
-                                    ctx[i].d_map, ctx[i].d_found, ctx[i].d_seed);
-
-                /* Add to haiku count */
-                nHaiku += threads;
-
-                /* Store round vars aside for checks next loop */
-                memcpy(ctx[i].curr_seed,ctx[i].next_seed,16);
-                ctx[i].next_seed[0] = 0;
-            } else continue;  /* Waiting on GPU ... */
-        }
-    }
-    
-    seconds = time(NULL) - seconds;
-    if(seconds == 0) seconds = 1;
-    nHaiku /= seconds;
-    *hps = (uint32_t) nHaiku;
-}
-
-
-}
+/*
+ * cuda_peach.cu  Multi-GPU CUDA Mining
+ *
+ * Copyright (c) 2019 by Adequate Systems, LLC.  All Rights Reserved.
+ * See LICENSE.PDF   **** NO WARRANTY ****
+ *
+ * Date:  June 2019
+ * Revision: 1
+ */
+
+#include <stdio.h>
+#include <stdint.h>
+#include <inttypes.h>
+#include <unistd.h>
+#include <cuda_runtime.h>
+extern "C" {
+#include "../../crypto/hash/cpu/sha256.h"
+}
+
+#include "../../config.h"
+#include "../../crypto/hash/cuda/sha256.cu"
+#include "../../crypto/hash/cuda/sha1.cu"
+
+#include "peach.h"
+
+#define AS_UINT2(addr) *((uint2*)(addr))
+
+// Define this to turn on error checking
+#define CUDA_ERROR_CHECK
+
+#define CudaSyncError(x)     __cudaSyncError( x, __FILE__, __LINE__ )
+#define CudaCheckError(x)    __cudaCheckError( x, __FILE__, __LINE__ )
+
+inline void __cudaSyncError( const char *msg, const char *file, const int line )
+{
+#ifdef CUDA_ERROR_CHECK
+    cudaError err = cudaDeviceSynchronize();
+    if( cudaSuccess != err )
+    {
+        fprintf( stderr, "cudaCheckError() with sync failed at %s:%i : %s\n",
+                 file, line, cudaGetErrorString( err ) );
+        exit( -1 );
+    }
+#endif
+
+    return;
+}
+
+inline void __cudaCheckError( const char *msg, const char *file, const int line )
+{
+#ifdef CUDA_ERROR_CHECK
+    cudaError err = cudaGetLastError();
+    if ( cudaSuccess != err )
+    {
+        fprintf( stderr, "cudaCheckError() fail caught at '%s' in %s:%i : %s\n",
+                 msg, file, line, cudaGetErrorString( err ) );
+        exit( -1 );
+    }
+#endif
+
+    return;
+}
+
+
+
+__constant__ static uint8_t __align__(8) c_phash[32];
+__constant__ static uint8_t __align__(8) c_input32[108];
+__constant__ static uint8_t __align__(8) c_difficulty;
+__constant__ static int Z_PREP[4]  = {12,13,14,15};
+__constant__ static int Y_PREP[2]  = {16,17};
+__constant__ static int Z_ING[16]  = {18,19,20,21,22,23,24,25,26,27,28,29,30,31,32,33};
+__constant__ static int Y_ING[8]   = {34,35,36,37,38,39,40,41};
+__constant__ static int X_ING[2]   = {42,43};
+__constant__ static int Z_INF[16]  = {44,45,46,47,48,50,51,52,53,54,55,56,57,58,59,60};
+__constant__ static int Z_ADJ[64]  = {61,62,63,64,65,66,67,68,69,70,71,72,73,74,75,76,77,78,79,80,
+                                      81,82,83,84,85,86,87,88,89,90,91,92,94,95,96,97,98,99,100,
+                                      101,102,103,104,105,107,108,109,110,112,114,115,116,117,118,
+                                      119,120,121,122,123,124,125,126,127,128};
+__constant__ static int Z_AMB[16]  = {77,94,95,96,126,214,217,218,220,222,223,224,225,226,227,228};
+__constant__ static int Z_TIMED[8] = {84,243,249,250,251,252,253,255};
+__constant__ static int Z_NS[64]   = {129,130,131,132,133,134,135,136,137,138,145,149,154,155,156,
+                                      157,177,178,179,180,182,183,184,185,186,187,188,189,190,191,
+                                      192,193,194,196,197,198,199,200,201,202,203,204,205,206,207,
+                                      208,209,210,211,212,213,241,244,245,246,247,248,249,250,251,
+                                      252,253,254,255};
+__constant__ static int Z_NPL[32]  = {139,140,141,142,143,144,146,147,148,150,151,153,158,159,160,
+                                      161,162,163,164,165,166,167,168,169,170,171,172,173,174,175,
+                                      176,181};
+__constant__ static int Z_MASS[16] = {214,215,216,217,218,219,220,221,222,223,224,225,226,227,228,229};
+__constant__ static int Y_MASS[8]  = {230,231,232,233,234,235,236,237};
+__constant__ static int X_MASS[4]  = {238,239,240,242};
+__constant__ static int Z_INGINF[32] = {18,19,20,21,22,25,26,27,28,29,30,36,37,38,39,40,41,42,44,
+                                        46,47,48,49,51,52,53,54,55,56,57,58,59};
+__constant__ static int Z_TIME[16] = {82,83,84,85,86,87,88,243,249,250,251,252,253,254,255,253};
+__constant__ static int Z_INGADJ[64] = {18,19,20,21,22,23,24,25,26,27,28,29,30,31,32,33,34,35,36,
+                                        37,38,39,40,41,42,43,23,24,31,32,33,34,61,62,63,64,65,66,
+                                        67,68,69,70,71,72,73,74,75,76,77,78,79,80,81,82,83,84,85,
+                                        86,87,88,89,90,91,92};
+
+
+
+__device__ uint32_t cuda_next_index(uint32_t tilenum, uint8_t *g_map, uint8_t *nonce) {
+  /**
+   * Assume tile[1024] pointer and nonce[16] pointer
+   * Plus an additional unsigned - 0x20A0 bits */
+   int i;
+  uint32_t index;
+  byte hash[HASHLEN];
+  CUDA_SHA256_CTX ictx;
+   
+  cuda_sha256_init(&ictx);
+  cuda_sha256_update(&ictx, nonce, HASHLEN);
+  cuda_sha256_update(&ictx, (byte *) &tilenum, sizeof(uint32_t));
+  cuda_sha256_update(&ictx, &g_map[tilenum * TILE_LENGTH], TILE_LENGTH);
+
+  cuda_sha256_final(&ictx, hash);
+   
+   /* Convert 32-byte Hash Value Into 32-bit Unsigned Integer */
+   for(i = 0, index = 0; i < (HASHLEN / 4); i++) index += *((uint32_t *) &hash[i]);
+
+  return index % MAP;
+}
+
+__device__ void cuda_night_hash(unsigned char *out, unsigned char *in, uint32_t inlen)
+{
+   uint32_t op;
+   op = 0;
+   CUDA_SHA1_CTX sha1;
+   CUDA_SHA256_CTX sha256;
+
+
+   /* TODO: Replace with floating point arithmetic */
+   for(int i = 0; i < inlen; i++)
+      op += in[i];
+
+   switch(op & 7)
+   {
+      case 0:
+         /* Production: Blake2b key 32 bytes, Placeholder: SHA1 */
+         cuda_sha1_init(&sha1);
+         cuda_sha1_update(&sha1, in, inlen);
+         cuda_sha1_final(&sha1, out);
+         break;
+      case 1:
+         /* Production: Blake2b key 64 bytes, Placeholder: SHA256 */
+         cuda_sha256_init(&sha256);
+         cuda_sha256_update(&sha256, in, inlen);
+         cuda_sha256_final(&sha256, out);
+         break;
+      case 2:
+         /* Production: SHA1 */
+         cuda_sha1_init(&sha1);
+         cuda_sha1_update(&sha1, in, inlen);
+         cuda_sha1_final(&sha1, out);
+         break;
+      case 3:
+         /* Production: SHA256 */
+         cuda_sha256_init(&sha256);
+         cuda_sha256_update(&sha256, in, inlen);
+         cuda_sha256_final(&sha256, out);
+         break;
+      case 4:
+         /* Production SHA3, Placeholder: SHA1 */
+         cuda_sha1_init(&sha1);
+         cuda_sha1_update(&sha1, in, inlen);
+         cuda_sha1_final(&sha1, out);
+         break;         
+      case 5:
+         /* Production Keccak, Placeholder: SHA256 */
+         cuda_sha256_init(&sha256);
+         cuda_sha256_update(&sha256, in, inlen);
+         cuda_sha256_final(&sha256, out);
+         break;
+      case 6:
+         /* Production MD4, Placeholder: SHA1 */
+         cuda_sha1_init(&sha1);
+         cuda_sha1_update(&sha1, in, inlen);
+         cuda_sha1_final(&sha1, out);
+         break;
+      case 7:
+         /* Production MD5, Placeholder: SHA256 */
+         cuda_sha256_init(&sha256);
+         cuda_sha256_update(&sha256, in, inlen);
+         cuda_sha256_final(&sha256, out);
+         break;
+      default: /* Shouldn't get here. */
+         break;
+   }
+}
+
+
+__device__ void cuda_gen_tile(uint32_t tilenum, uint8_t *phash, uint8_t *g_map) {
+  /**
+   * Declarations */
+  CUDA_SHA256_CTX ictx;
+  int i, j, k, t, z;
+  uint8_t bits, _104, _72, selector, *tilep;
+  uint32_t op;
+  float floatv, *floatp;
+  
+  _104 = 104;
+  _72 = 72;
+
+  /* set map pointer */
+  tilep = &g_map[tilenum * TILE_LENGTH];
+  
+  /* begin tile data */
+  cuda_sha256_init(&ictx);
+  cuda_sha256_update(&ictx, phash, HASHLEN);
+  cuda_sha256_update(&ictx, (byte*)&tilenum, sizeof(uint32_t));
+  cuda_sha256_final(&ictx, tilep);
+
+    for(i = j = k = 0; i < TILE_LENGTH; i+=HASHLEN) //for each row of the tile
+    {
+      for(op = 0; j < i + HASHLEN; j += 4)
+      {
+         /* set float pointer */
+         floatp = (float *) &tilep[j];
+         
+         /* Byte selections depend on initial 8 bits
+          * Note: Trying not to perform "floatv =" first */
+         switch(tilep[k] & 7) {
+            case 0:
+               // skip a byte
+               k++;
+               // determine floating point operation type
+               op = tilep[k++];
+               // determine which byte to select on the current 32 byte series
+               selector = tilep[k++] & (HASHLEN - 1); // & (HASHLEN - 1), returns 0-31
+               floatv = (float) tilep[i + selector]; // i + selector, index in 32 byte series
+               // determine if floating point operation is performed on a negative number
+               if(tilep[k++] & 1) floatv = (float)((int)floatv ^ 0x80000000);
+               break;
+            case 1:
+               k++;
+               selector = tilep[k++] & (HASHLEN - 1);
+               floatv = (float) tilep[i + selector];
+               if(tilep[k++] & 1) floatv = (float)((int)floatv ^ 0x80000000);
+               op = tilep[k++];
+               break;
+            case 2:
+               op = tilep[k++];
+               k++;
+               selector = tilep[k++] & (HASHLEN - 1);
+               floatv = (float) tilep[i + selector];
+               if(tilep[k++] & 1) floatv = (float)((int)floatv ^ 0x80000000);
+               break;
+            case 3:
+               op = tilep[k++];
+               selector = tilep[k++] & (HASHLEN - 1);
+               floatv = (float) tilep[i + selector];
+               if(tilep[k++] & 1) floatv = (float)((int)floatv ^ 0x80000000);
+               k++;
+               break;
+            case 4:
+               selector = tilep[k++] & (HASHLEN - 1);
+               floatv = (float) tilep[i + selector];
+               if(tilep[k++] & 1) floatv = (float)((int)floatv ^ 0x80000000);
+               k++;
+               op = tilep[k++];
+               break;
+            case 5:
+               selector = tilep[k++] & (HASHLEN - 1);
+               floatv = (float) tilep[i + selector];
+               if(tilep[k++] & 1) floatv = (float)((int)floatv ^ 0x80000000);
+               op = tilep[k++];
+               k++;
+               break;
+            case 6:
+               op = tilep[k++];
+               selector = tilep[k++] & (HASHLEN - 1);
+               floatv = (float) tilep[i + selector];
+               k++;
+               if(tilep[k++] & 1) floatv = (float)((int)floatv ^ 0x80000000);
+               break;
+            case 7:
+               k++;
+               selector = tilep[k++] & (HASHLEN - 1);
+               floatv = (float) tilep[i + selector];
+               op = tilep[k++];
+               if(tilep[k++] & 1) floatv = (float)((int)floatv ^ 0x80000000);
+               break;
+         }
+
+         /* Replace NaN's with tileNum. */
+         if(isnan(*floatp)) *floatp = (float) tilenum;
+         if(isnan(floatv)) floatv = (float) tilenum;
+
+         /* Float operation depends on final 8 bits.
+          * Perform floating point operation. */
+         switch(op & 3) {
+            case 0:
+                  *floatp += floatv;
+                  break;
+            case 1:
+                  *floatp -= floatv;
+                  break;
+            case 2:
+                  *floatp *= floatv;
+                  break;
+            case 3:
+                  *floatp /= floatv;
+                  break;
+         }
+         
+      } /* end for(op = 0... */
+      
+      /* Execute bit manipulations per tile row. */
+      for(t = 0; t < TILE_TRANSFORMS; t++) {
+         /* Determine tile byte offset and operation to use. */
+         op += (uint32_t) tilep[i + (t % HASHLEN)];
+
+         switch(op & 7) {
+            case 0: /* Swap the first and last bit in each byte. */
+               for(z = 0; z < HASHLEN; z++) tilep[i + z] ^= 0x81;
+               break;
+            case 1: /* Swap bytes */
+               for(z = 0;z<HASHLENMID;z++) {
+                  bits = tilep[i + z];
+                  tilep[i + z] = tilep[i + HASHLENMID + z];
+                  tilep[i + HASHLENMID + z] = bits;
+               }
+               break;
+            case 2: /* Complement One, all bytes */
+               for(z = 1; z < HASHLEN; z++) tilep[i + z] = ~tilep[i + z];
+               break;
+            case 3: /* Alternate +1 and -1 on all bytes */
+               for(z = 0; z < HASHLEN; z++) {
+                  tilep[i + z] += ((z & 1) == 0) ? 1 : -1;
+               }
+               break;
+            case 4: /* Alternate +t and -t on all bytes */
+               for(z = 0; z < HASHLEN; z++) {
+                  tilep[i + z] += ((z & 1) == 0) ? -t : t;
+               }
+               break;
+            case 5: /* Replace every occurrence of h with H */ 
+               for(z = 0; z < HASHLEN; z++) {
+                  if(tilep[i + z] == _104) tilep[i + z] = _72;
+               }
+               break;
+            case 6: /* If byte a is > byte b, swap them. */
+               for(z = 0; z < HASHLENMID; z++) {
+                  if(tilep[i + z] > tilep[i + HASHLENMID + z]) {
+                     bits = tilep[i + z];
+                     tilep[i + z] = tilep[i + HASHLENMID + z];
+                     tilep[i + HASHLENMID + z] = bits;
+                  }
+               }
+               break;
+            case 7: /* XOR all bytes */
+               for(z = 1; z < HASHLEN; z++) tilep[i + z] ^= tilep[i + z - 1];
+               break;
+         } /* end switch(... */
+      } /* end for(t = 0... */ 
+      
+      /* hash the result of the current tile's row to the next */
+      if(j < TILE_LENGTH) {
+        cuda_sha256_init(&ictx);
+        cuda_sha256_update(&ictx, &tilep[i], HASHLEN);
+        cuda_sha256_update(&ictx, (byte*)&tilenum, sizeof(uint32_t));
+        cuda_sha256_final(&ictx, &tilep[j]);
+
+        cuda_night_hash(&tilep[j], &tilep[j], HASHLEN);
+      }
+    }
+}
+
+__global__ void cuda_build_map(uint32_t g_cache, uint8_t *g_map) {
+
+    const uint32_t thread = blockDim.x * blockIdx.x + threadIdx.x;
+    
+    if (thread < g_cache && thread < MAP) {
+     
+     /*****************************************************/
+     /* Determine the final tile based on selected nonce. */
+     /* Toadstool, get possible locations of the princess */
+        
+        cuda_gen_tile(thread, c_phash, g_map);
+       
+   }
+}
+
+
+__global__ void cuda_find_peach(uint32_t threads, int g_cache, uint8_t *g_map, 
+                           int *g_found, uint8_t *g_seed) {
+
+  const uint32_t thread = blockDim.x * blockIdx.x + threadIdx.x;
+  CUDA_SHA256_CTX ictx;
+  uint32_t sm;
+  uint8_t bt_hash[32], fhash[32];
+  uint8_t seed[16] = {0}, nonce[32] = {0};
+  int i, j, n, x;
+
+  
+   if (thread <= threads) {
+      /* Frame 1 -> Split 6 ways */
+      if(thread < 32768) { /* Total Permutations, this frame: 32,768 ( 1 << 15 ) */
+         seed[ 0] = Z_PREP[(thread & 3)];       // 2^2
+         seed[ 1] = Z_TIMED[(thread >> 2) & 7]; // 2^3
+         seed[ 2] = 1;
+         seed[ 3] = 5;
+         seed[ 4] = Z_NS[(thread >> 5) & 63];   // 2^6
+         seed[ 5] = 1;
+         seed[ 6] = Z_ING[(thread >> 11) & 15]; // 2^4
+      } else
+      if(thread < 49152) { /* Total Permutations, this frame: 16,384 ( 1 << 14 ) */
+         seed[ 0] = Y_PREP[(thread & 1)];       // 2^1
+         seed[ 1] = Z_TIMED[(thread >> 1) & 7]; // 2^3
+         seed[ 2] = 1;
+         seed[ 3] = 5;
+         seed[ 4] = Z_NS[(thread >> 4) & 63];   // 2^6
+         seed[ 5] = 1;
+         seed[ 6] = Z_ING[(thread >> 10) & 15]; // 2^4
+      } else
+      if(thread < 65536) { /* Total Permutations, this frame: 16,384 ( 1 << 14 ) */
+         seed[ 0] = Z_PREP[(thread & 3)];       // 2^2
+         seed[ 1] = Z_TIMED[(thread >> 2) & 7]; // 2^3
+         seed[ 2] = 1;
+         seed[ 3] = 5;
+         seed[ 4] = Z_NS[(thread >> 5) & 63];   // 2^6
+         seed[ 5] = 1;
+         seed[ 6] = Y_ING[(thread >> 11) & 7]; // 2^3
+      } else
+      if(thread < 73728) { /* Total Permutations, this frame: 8,192 ( 1 << 13 ) */
+         seed[ 0] = Y_PREP[(thread & 1)];       // 2^1
+         seed[ 1] = Z_TIMED[(thread >> 1) & 7]; // 2^3
+         seed[ 2] = 1;
+         seed[ 3] = 5;
+         seed[ 4] = Z_NS[(thread >> 4) & 63];   // 2^6
+         seed[ 5] = 1;
+         seed[ 6] = Y_ING[(thread >> 10) & 7]; // 2^3
+      } else
+      if(thread < 81920) { /* Total Permutations, this frame: 16,384 ( 1 << 13 ) */
+         seed[ 0] = Z_PREP[(thread & 3)];       // 2^2
+         seed[ 1] = Z_TIMED[(thread >> 2) & 7]; // 2^3
+         seed[ 2] = 1;
+         seed[ 3] = 5;
+         seed[ 4] = Z_NS[(thread >> 5) & 63];   // 2^6
+         seed[ 5] = 1;
+         seed[ 6] = X_ING[(thread >> 11) & 3]; // 2^2
+      } else
+      if(thread < 86016) { /* Total Permutations, this frame: 8,192 ( 1 << 12 ) */
+         seed[ 0] = Y_PREP[(thread & 1)];       // 2^1
+         seed[ 1] = Z_TIMED[(thread >> 1) & 7]; // 2^3
+         seed[ 2] = 1;
+         seed[ 3] = 5;
+         seed[ 4] = Z_NS[(thread >> 4) & 63];   // 2^6
+         seed[ 5] = 1;
+         seed[ 6] = X_ING[(thread >> 10) & 3];  // 2^2
+      } else
+      /* END Frame 1 */
+      /* Frame 2 -> Split 3 ways */
+      if(thread <= 151552) { /* Total Permutations, this frame: 65,536 (1 << 16) */
+         seed[ 0] = Z_TIME[(thread & 15)];      // 2^4
+         seed[ 1] = Y_MASS[(thread >> 4) & 15]; // 2^4
+         seed[ 2] = 1;
+         seed[ 3] = Z_INF[(thread >> 8) & 15];  // 2^4
+         seed[ 4] = 9;
+         seed[ 5] = 2;
+         seed[ 6] = 1;
+         seed[ 7] = Z_AMB[(thread >> 12) & 15]; // 2^4
+      } else
+      if(thread <= 184320) { /* Total Permutations, this frame: 32,768 (1 << 15) */
+         seed[ 0] = Z_TIME[(thread & 15)];      // 2^4
+         seed[ 1] = X_MASS[(thread >> 3) & 7];  // 2^3
+         seed[ 2] = 1;
+         seed[ 3] = Z_INF[(thread >> 7) & 15];  // 2^4
+         seed[ 4] = 9;
+         seed[ 5] = 2;
+         seed[ 6] = 1;
+         seed[ 7] = Z_AMB[(thread >> 11) & 15]; // 2^4
+      } else
+      if(thread <= 200704) { /* Total Permutations, this frame: 16,384 (1 << 14) */
+         seed[ 0] = Z_TIME[(thread & 15)];      // 2^4
+         seed[ 1] = Z_MASS[(thread >> 2) & 3];  // 2^2
+         seed[ 2] = 1;
+         seed[ 3] = Z_INF[(thread >> 6) & 15];  // 2^4
+         seed[ 4] = 9;
+         seed[ 5] = 2;
+         seed[ 6] = 1;
+         seed[ 7] = Z_AMB[(thread >> 10) & 15]; // 2^4
+      } else
+      /* END Frame 2 */
+      /* Frame 3 -> Split 2 ways */
+      if(thread < 2297856) { /* Total Permutations, this frame: 2,097,152 ( 1 << 21 )*/
+         seed[ 0] = Z_PREP[(thread & 3)];          // 2^2
+         seed[ 1] = Z_TIMED[(thread >> 2) & 7];    // 2^3
+         seed[ 2] = 1;
+         seed[ 3] = Z_ADJ[(thread >> 5) & 63];     // 2^6
+         seed[ 4] = Z_NPL[(thread >> 11) & 31];    // 2^5
+         seed[ 5] = 1;
+         seed[ 6] = Z_INGINF[(thread >> 16) & 31]; // 2^5
+      } else
+      if(thread < 3346432) { /* Total Permutations, this frame: 1,048,576 ( 1 << 20 )*/
+         seed[ 0] = Y_PREP[(thread & 1)];          // 2^1
+         seed[ 1] = Z_TIMED[(thread >> 1) & 7];    // 2^3
+         seed[ 2] = 1;
+         seed[ 3] = Z_ADJ[(thread >> 4) & 63];     // 2^6
+         seed[ 4] = Z_NPL[(thread >> 10) & 31];    // 2^5
+         seed[ 5] = 1;
+         seed[ 6] = Z_INGINF[(thread >> 15) & 31]; // 2^5
+      } else
+      /* END Frame 3 */
+      /* Frame 4 -> Split 6 ways */
+      if(thread < 5443584) { /* Total Permutations, this frame: 2,097,152 ( 1 << 21 ) */
+         seed[ 0] = 5;
+         seed[ 1] = Z_NS[(thread & 63)];           // 2^6
+         seed[ 2] = 1;
+         seed[ 3] = Z_PREP[(thread >> 6) & 3];     // 2^2
+         seed[ 4] = Z_TIMED[(thread >> 8) & 7];    // 2^3
+         seed[ 5] = Z_MASS[(thread >> 11) & 15];   // 2^4
+         seed[ 6] = 3;
+         seed[ 7] = 1;
+         seed[ 8] = Z_ADJ[(thread >> 15) & 63];    // 2^6
+      } else
+      if(thread < 6492160) { /* Total Permutations, this frame: 1,048,576 ( 1 << 20 ) */
+         seed[ 0] = 5;
+         seed[ 1] = Z_NS[(thread & 63)];           // 2^6
+         seed[ 2] = 1;
+         seed[ 3] = Y_PREP[(thread >> 6) & 1];     // 2^1
+         seed[ 4] = Z_TIMED[(thread >> 7) & 7];    // 2^3
+         seed[ 5] = Z_MASS[(thread >> 10) & 15];   // 2^4
+         seed[ 6] = 3;
+         seed[ 7] = 1;
+         seed[ 8] = Z_ADJ[(thread >> 14) & 63];    // 2^6
+      } else
+      if(thread < 7540736) { /* Total Permutations, this frame: 1,048,576 ( 1 << 20 ) */
+         seed[ 0] = 5;
+         seed[ 1] = Z_NS[(thread & 63)];           // 2^6
+         seed[ 2] = 1;
+         seed[ 3] = Z_PREP[(thread >> 6) & 3];     // 2^2
+         seed[ 4] = Z_TIMED[(thread >> 8) & 7];    // 2^3
+         seed[ 5] = Y_MASS[(thread >> 11) & 7];    // 2^3
+         seed[ 6] = 3;
+         seed[ 7] = 1;
+         seed[ 8] = Z_ADJ[(thread >> 14) & 63];    // 2^6
+      } else
+      if(thread < 8065024) { /* Total Permutations, this frame: 524,288 ( 1 << 19 ) */
+         seed[ 0] = 5;
+         seed[ 1] = Z_NS[(thread & 63)];           // 2^6
+         seed[ 2] = 1;
+         seed[ 3] = Y_PREP[(thread >> 6) & 1];     // 2^1
+         seed[ 4] = Z_TIMED[(thread >> 7) & 7];    // 2^3
+         seed[ 5] = Y_MASS[(thread >> 10) & 7];    // 2^3
+         seed[ 6] = 3;
+         seed[ 7] = 1;
+         seed[ 8] = Z_ADJ[(thread >> 13) & 63];    // 2^6
+      } else
+      if(thread < 8589312) { /* Total Permutations, this frame: 524,288 ( 1 << 19 ) */
+         seed[ 0] = 5;
+         seed[ 1] = Z_NS[(thread & 63)];           // 2^6
+         seed[ 2] = 1;
+         seed[ 3] = Z_PREP[(thread >> 6) & 3];     // 2^2
+         seed[ 4] = Z_TIMED[(thread >> 8) & 7];    // 2^3
+         seed[ 5] = X_MASS[(thread >> 11) & 3];    // 2^2
+         seed[ 6] = 3;
+         seed[ 7] = 1;
+         seed[ 8] = Z_ADJ[(thread >> 13) & 63];    // 2^6
+      } else
+      if(thread < 8851456) { /* Total Permutations, this frame: 262,144 ( 1 << 18 ) */
+         seed[ 0] = 5;
+         seed[ 1] = Z_NS[(thread & 63)];           // 2^6
+         seed[ 2] = 1;
+         seed[ 3] = Y_PREP[(thread >> 6) & 1];     // 2^1
+         seed[ 4] = Z_TIMED[(thread >> 7) & 7];    // 2^3
+         seed[ 5] = X_MASS[(thread >> 10) & 3];    // 2^2
+         seed[ 6] = 3;
+         seed[ 7] = 1;
+         seed[ 8] = Z_ADJ[(thread >> 12) & 63];    // 2^6
+      } else
+      /* END Frame 4 */
+      /* Frame 5 -> Split 6 ways */
+      if(thread < 13045760) { /* Total Permutations, this frame: 4,194,304 ( 1 << 22 ) */
+         seed[ 0] = Z_PREP[thread & 3];            // 2^2
+         seed[ 1] = Z_ADJ[(thread >> 2) & 63];     // 2^6
+         seed[ 2] = Z_MASS[(thread >> 8) & 15];    // 2^4
+         seed[ 3] = 1;
+         seed[ 4] = Z_NPL[(thread >> 12) & 31];    // 2^5
+         seed[ 5] = 1;
+         seed[ 6] = Z_INGINF[(thread >> 17) & 31]; // 2^5
+      } else
+      if(thread < 15142912) { /* Total Permutations, this frame: 2,097,152 ( 1 << 21 ) */
+         seed[ 0] = Y_PREP[thread & 1];            // 2^1
+         seed[ 1] = Z_ADJ[(thread >> 1) & 63];     // 2^6
+         seed[ 2] = Z_MASS[(thread >> 7) & 15];    // 2^4
+         seed[ 3] = 1;
+         seed[ 4] = Z_NPL[(thread >> 11) & 31];    // 2^5
+         seed[ 5] = 1;
+         seed[ 6] = Z_INGINF[(thread >> 16) & 31]; // 2^5
+      } else
+      if(thread < 17240064) { /* Total Permutations, this frame: 2,097,152 ( 1 << 21 ) */
+         seed[ 0] = Z_PREP[thread & 3];            // 2^2
+         seed[ 1] = Z_ADJ[(thread >> 2) & 63];     // 2^6
+         seed[ 2] = Y_MASS[(thread >> 8) & 7];     // 2^3
+         seed[ 3] = 1;
+         seed[ 4] = Z_NPL[(thread >> 11) & 31];    // 2^5
+         seed[ 5] = 1;
+         seed[ 6] = Z_INGINF[(thread >> 16) & 31]; // 2^5
+      } else
+      if(thread < 18288640) { /* Total Permutations, this frame: 1,048,576 ( 1 << 20 ) */
+         seed[ 0] = Y_PREP[thread & 1];            // 2^1
+         seed[ 1] = Z_ADJ[(thread >> 1) & 63];     // 2^6
+         seed[ 2] = Y_MASS[(thread >> 7) & 7];     // 2^3
+         seed[ 3] = 1;
+         seed[ 4] = Z_NPL[(thread >> 10) & 31];    // 2^5
+         seed[ 5] = 1;
+         seed[ 6] = Z_INGINF[(thread >> 15) & 31]; // 2^5
+      } else
+      if(thread < 19337216) { /* Total Permutations, this frame: 1,048,576 ( 1 << 20 ) */
+         seed[ 0] = Z_PREP[thread & 3];            // 2^2
+         seed[ 1] = Z_ADJ[(thread >> 2) & 63];     // 2^6
+         seed[ 2] = X_MASS[(thread >> 8) & 3];     // 2^2
+         seed[ 3] = 1;
+         seed[ 4] = Z_NPL[(thread >> 10) & 31];    // 2^5
+         seed[ 5] = 1;
+         seed[ 6] = Z_INGINF[(thread >> 15) & 31]; // 2^5
+      } else
+      if(thread < 19861504) { /* Total Permutations, this frame: 524,288 ( 1 << 19 ) */
+         seed[ 0] = Y_PREP[thread & 1];            // 2^1
+         seed[ 1] = Z_ADJ[(thread >> 1) & 63];     // 2^6
+         seed[ 2] = X_MASS[(thread >> 7) & 3];     // 2^2
+         seed[ 3] = 1;
+         seed[ 4] = Z_NPL[(thread >> 9) & 31];     // 2^5
+         seed[ 5] = 1;
+         seed[ 6] = Z_INGINF[(thread >> 14) & 31]; // 2^5
+      } else
+      /* END Frame 5 */
+      /* Frame 6 -> Split 6 ways */
+      if(thread < 24055808) { /* Total Permutations, this frame: 4,194,304 ( 1 << 22 ) */
+         seed[ 0] = Z_PREP[(thread & 3)];          // 2^2
+         seed[ 1] = Z_MASS[(thread >> 2) & 15];    // 2^4
+         seed[ 2] = 1;
+         seed[ 3] = Z_ADJ[(thread >> 6) & 63];     // 2^6
+         seed[ 4] = Z_NPL[(thread >> 12) & 31];    // 2^5
+         seed[ 5] = 1;
+         seed[ 6] = Z_INGINF[(thread >> 17) & 31]; // 2^5
+      } else
+      if(thread < 26152960) { /* Total Permutations, this frame: 2,097,152 ( 1 << 21 ) */
+         seed[ 0] = Y_PREP[(thread & 1)];          // 2^1
+         seed[ 1] = Z_MASS[(thread >> 1) & 15];    // 2^4
+         seed[ 2] = 1;
+         seed[ 3] = Z_ADJ[(thread >> 5) & 63];     // 2^6
+         seed[ 4] = Z_NPL[(thread >> 11) & 31];    // 2^5
+         seed[ 5] = 1;
+         seed[ 6] = Z_INGINF[(thread >> 16) & 31]; // 2^5
+      } else
+      if(thread < 28250112) { /* Total Permutations, this frame: 2,097,152 ( 1 << 21 ) */
+         seed[ 0] = Z_PREP[(thread & 3)];          // 2^2
+         seed[ 1] = Y_MASS[(thread >> 2) & 7];     // 2^3
+         seed[ 2] = 1;
+         seed[ 3] = Z_ADJ[(thread >> 5) & 63];     // 2^6
+         seed[ 4] = Z_NPL[(thread >> 11) & 31];    // 2^5
+         seed[ 5] = 1;
+         seed[ 6] = Z_INGINF[(thread >> 16) & 31]; // 2^5
+      } else
+      if(thread < 29298688) { /* Total Permutations, this frame: 1,048,576 ( 1 << 20 ) */
+         seed[ 0] = Y_PREP[(thread & 1)];          // 2^1
+         seed[ 1] = Y_MASS[(thread >> 1) & 7];     // 2^3
+         seed[ 2] = 1;
+         seed[ 3] = Z_ADJ[(thread >> 4) & 63];     // 2^6
+         seed[ 4] = Z_NPL[(thread >> 10) & 31];    // 2^5
+         seed[ 5] = 1;
+         seed[ 6] = Z_INGINF[(thread >> 15) & 31]; // 2^5
+      } else
+      if(thread < 30347264) { /* Total Permutations, this frame: 1,048,576 ( 1 << 20 ) */
+         seed[ 0] = Z_PREP[(thread & 3)];          // 2^2
+         seed[ 1] = X_MASS[(thread >> 2) & 3];     // 2^2
+         seed[ 2] = 1;
+         seed[ 3] = Z_ADJ[(thread >> 5) & 63];     // 2^6
+         seed[ 4] = Z_NPL[(thread >> 11) & 31];    // 2^5
+         seed[ 5] = 1;
+         seed[ 6] = Z_INGINF[(thread >> 16) & 31]; // 2^5
+      } else
+      if(thread < 30871552) { /* Total Permutations, this frame: 524,288 ( 1 << 19 ) */
+         seed[ 0] = Y_PREP[(thread & 1)];          // 2^1
+         seed[ 1] = X_MASS[(thread >> 1) & 3];     // 2^2
+         seed[ 2] = 1;
+         seed[ 3] = Z_ADJ[(thread >> 4) & 63];     // 2^6
+         seed[ 4] = Z_NPL[(thread >> 10) & 31];    // 2^5
+         seed[ 5] = 1;
+         seed[ 6] = Z_INGINF[(thread >> 15) & 31]; // 2^5
+      } else
+      /* END Frame 6 */
+      /* Frame 7 -> Split 9 ways */
+      if(thread < 35065856) { /* Total Permutations, this frame: 4,194,304 ( 1 << 22 ) */
+         seed[ 0] = Z_TIME[(thread & 15)];         // 2^4
+         seed[ 1] = Z_AMB[(thread >> 4) & 15];     // 2^4
+         seed[ 2] = 1;
+         seed[ 3] = Z_ADJ[(thread >> 8) & 63];     // 2^6
+         seed[ 4] = Z_MASS[(thread >> 14) & 15];   // 2^4
+         seed[ 5] = 1;
+         seed[ 6] = Z_ING[(thread >> 18) & 15];    // 2^4
+      } else
+      if(thread < 37163088) { /* Total Permutations, this frame: 2,097,152 ( 1 << 21 ) */
+         seed[ 0] = Z_TIME[(thread & 15)];         // 2^4
+         seed[ 1] = Z_AMB[(thread >> 4) & 15];     // 2^4
+         seed[ 2] = 1;
+         seed[ 3] = Z_ADJ[(thread >> 8) & 63];     // 2^6
+         seed[ 4] = Y_MASS[(thread >> 14) & 7];    // 2^3
+         seed[ 5] = 1;
+         seed[ 6] = Z_ING[(thread >> 17) & 15];    // 2^4
+      } else
+      if(thread < 38211584) { /* Total Permutations, this frame: 1,048,576 ( 1 << 20 ) */
+         seed[ 0] = Z_TIME[(thread & 15)];         // 2^4
+         seed[ 1] = Z_AMB[(thread >> 4) & 15];     // 2^4
+         seed[ 2] = 1;
+         seed[ 3] = Z_ADJ[(thread >> 8) & 63];     // 2^6
+         seed[ 4] = X_MASS[(thread >> 14) & 3];    // 2^2
+         seed[ 5] = 1;
+         seed[ 6] = Z_ING[(thread >> 16) & 15];    // 2^4
+      } else
+      if(thread < 40308736) { /* Total Permutations, this frame: 2,097,152 ( 1 << 21 ) */
+         seed[ 0] = Z_TIME[(thread & 15)];         // 2^4
+         seed[ 1] = Z_AMB[(thread >> 4) & 15];     // 2^4
+         seed[ 2] = 1;
+         seed[ 3] = Z_ADJ[(thread >> 8) & 63];     // 2^6
+         seed[ 4] = Z_MASS[(thread >> 14) & 15];   // 2^4
+         seed[ 5] = 1;
+         seed[ 6] = Y_ING[(thread >> 18) & 7];     // 2^3
+      } else
+      if(thread < 41357312) { /* Total Permutations, this frame: 1,048,576 ( 1 << 20 ) */
+         seed[ 0] = Z_TIME[(thread & 15)];         // 2^4
+         seed[ 1] = Z_AMB[(thread >> 4) & 15];     // 2^4
+         seed[ 2] = 1;
+         seed[ 3] = Z_ADJ[(thread >> 8) & 63];     // 2^6
+         seed[ 4] = Y_MASS[(thread >> 14) & 7];    // 2^3
+         seed[ 5] = 1;
+         seed[ 6] = Y_ING[(thread >> 17) & 7];     // 2^3
+      } else
+      if(thread < 41881600) { /* Total Permutations, this frame: 524,288 ( 1 << 19 ) */
+         seed[ 0] = Z_TIME[(thread & 15)];         // 2^4
+         seed[ 1] = Z_AMB[(thread >> 4) & 15];     // 2^4
+         seed[ 2] = 1;
+         seed[ 3] = Z_ADJ[(thread >> 8) & 63];     // 2^6
+         seed[ 4] = X_MASS[(thread >> 14) & 3];    // 2^2
+         seed[ 5] = 1;
+         seed[ 6] = Y_ING[(thread >> 16) & 7];     // 2^3
+      } else
+      if(thread < 42405888) { /* Total Permutations, this frame: 524,288 ( 1 << 19  ) */
+         seed[ 0] = Z_TIME[(thread & 15)];         // 2^4
+         seed[ 1] = Z_AMB[(thread >> 4) & 15];     // 2^4
+         seed[ 2] = 1;
+         seed[ 3] = Z_ADJ[(thread >> 8) & 63];     // 2^6
+         seed[ 4] = Z_MASS[(thread >> 14) & 15];   // 2^4
+         seed[ 5] = 1;
+         seed[ 6] = X_ING[(thread >> 18) & 1];     // 2^1
+      } else
+      if(thread < 42668032) { /* Total Permutations, this frame: 262,144 ( 1 << 18 ) */
+         seed[ 0] = Z_TIME[(thread & 15)];         // 2^4
+         seed[ 1] = Z_AMB[(thread >> 4) & 15];     // 2^4
+         seed[ 2] = 1;
+         seed[ 3] = Z_ADJ[(thread >> 8) & 63];     // 2^6
+         seed[ 4] = Y_MASS[(thread >> 14) & 7];    // 2^3
+         seed[ 5] = 1;
+         seed[ 6] = X_ING[(thread >> 17) & 1];     // 2^1
+      } else
+      if(thread < 42799104) { /* Total Permutations, this frame: 131,072 ( 1 << 17 ) */
+         seed[ 0] = Z_TIME[(thread & 15)];         // 2^4
+         seed[ 1] = Z_AMB[(thread >> 4) & 15];     // 2^4
+         seed[ 2] = 1;
+         seed[ 3] = Z_ADJ[(thread >> 8) & 63];     // 2^6
+         seed[ 4] = X_MASS[(thread >> 14) & 3];    // 2^2
+         seed[ 5] = 1;
+         seed[ 6] = X_ING[(thread >> 16) & 1];     // 2^1
+      } else
+      /* END Frame 7 */
+      /* Frame 8 -> Split 2 ways */
+      if(thread < 311234560) { /* Total Permutations, this frame: 268,435,456 ( 1 << 28 ) */
+         seed[ 0] = Z_TIME[(thread & 15)];         // 2^4
+         seed[ 1] = Z_AMB[(thread >> 4) & 15];     // 2^4
+         seed[ 2] = 1;
+         seed[ 3] = Z_PREP[(thread >> 8) & 3];     // 2^2
+         seed[ 4] = 5;
+         seed[ 5] = Z_ADJ[(thread >> 10) & 63];    // 2^6
+         seed[ 6] = Z_NS[(thread >> 16) & 63];     // 2^6
+         seed[ 7] = 3;
+         seed[ 8] = 1;
+         seed[ 9] = Z_INGADJ[(thread >> 22) & 63]; // 2^6
+      } else
+      if(thread < 445452288) { /* Total Permutations, this frame: 134,217,728 ( 1 << 27 ) */
+         seed[ 0] = Z_TIME[(thread & 15)];         // 2^4
+         seed[ 1] = Z_AMB[(thread >> 4) & 15];     // 2^4
+         seed[ 2] = 1;
+         seed[ 3] = Y_PREP[(thread >> 8) & 1];     // 2^1
+         seed[ 4] = 5;
+         seed[ 5] = Z_ADJ[(thread >> 9) & 63];     // 2^6
+         seed[ 6] = Z_NS[(thread >> 15) & 63];     // 2^6
+         seed[ 7] = 3;
+         seed[ 8] = 1;
+         seed[ 9] = Z_INGADJ[(thread >> 21) & 63]; // 2^6
+      }
+
+/* Below Two Frames are Valid, But Require 64-Bit Math: if extra entropy req'd.
+   if( < thread <= ) { /* Total Permutations, this frame: 549,755,813,888
+	seed[ 0] = Z_ING[(thread & 31)]; 
+	seed[ 1] = Z_PREP[(thread << 5) & 7];
+	seed[ 2] = Z_TIME[(thread << 8) & 15]; 
+	seed[ 3] = Z_MASS[(thread << 12) & 31]; 
+	seed[ 4] = 1;
+        seed[ 5] = Z_MASS[(thread << 17) & 31]; 
+	seed[ 6] = Z_ING[(thread << 22) & 31];  
+	seed[ 7] = 3; 
+	seed[ 8] = 1;
+        seed[ 9] = 5; 
+	seed[10] = Z_ADJ[(thread << 27) & 63];
+	seed[11] = Z_NS[(thread << 33) & 63];
+   }
+   if( < thread <= ) { /* Total Permutations, this frame: 4,398,046,511,104
+	seed[ 0] = Z_ING[(thread & 31)]; 
+	seed[ 1] = Z_PREP[(thread << 5) & 7]; 
+	seed[ 2] = 5; 
+	seed[ 3] = Z_ADJ[(thread << 8) & 63]; 
+	seed[ 4] = Z_NS[(thread << 14) & 63]; 
+	seed[ 5] = 1;
+        seed[ 6] = Z_MASS[(thread << 19) & 31]; 
+	seed[ 7] = Z_ING[(thread << 24) & 31];  
+	seed[ 8] = 3; 
+	seed[ 9] = 1;
+        seed[10] = 5; 
+	seed[11] = Z_ADJ[(thread << 30) & 63]; 
+	seed[12] = Z_NS[(thread << 36) & 63];
+   }
+End 64-bit Frames */
+     
+     /* store full nonce */
+     #pragma unroll
+     for (i = 0; i < 16; i++)
+       nonce[i] = c_input32[i + 92];
+     
+     #pragma unroll
+     for (i = 0; i < 16; i++)
+       nonce[i+16] = seed[i];
+     
+       
+     /*********************************************************/
+     /* Hash 124 bytes of Block Trailer, including both seeds */
+     /* Get the wizard to draw you a map to the princess!     */
+
+     cuda_sha256_init(&ictx);
+
+     /* update sha with the available block trailer data */
+     cuda_sha256_update(&ictx, c_input32, 108);
+
+     /* update sha with the second seed (16 bytes) */
+     cuda_sha256_update(&ictx, seed, 16);
+
+     /* finalise sha256 hash */
+     cuda_sha256_final(&ictx, bt_hash);
+
+
+     /*****************************************************/
+     /* Determine the final tile based on selected nonce  */
+     /* Time to find the princess!                        */
+     
+     /* determine first tile index */
+     sm = bt_hash[0];
+     for(i = 1; i < HASHLEN; i++)
+       sm *= bt_hash[i];
+     
+     sm %= MAP;
+       
+     /* make <JUMP> tile jumps to find the final tile */
+     for(j = 0; j < JUMP; j++)
+        sm = cuda_next_index(sm, g_map, nonce);
+
+
+     /****************************************************************/
+     /* Check the hash of the final tile produces the desired result */
+     /* Search the castle for the princess!                          */
+      
+     cuda_sha256_init(&ictx);
+     cuda_sha256_update(&ictx, bt_hash, HASHLEN);
+     cuda_sha256_update(&ictx, &g_map[sm * TILE_LENGTH], TILE_LENGTH);
+     cuda_sha256_final(&ictx, fhash);
+     
+     /* evaluate hash */
+     for (x = i = j = n = 0; i < HASHLEN; i++) {
+       x = fhash[i];
+       if (x != 0) {
+         for(j = 7; j > 0; j--) {
+           x >>= 1;
+           if(x == 0) {
+             n += j;
+             break;
+           }
+         }
+         break;
+       }
+       n += 8;
+     }
+       
+     if(n >= c_difficulty && !atomicExch(g_found, 1)) {
+       /* PRINCESS FOUND! */
+       #pragma unroll
+       for (i = 0; i < 16; i++)
+         g_seed[i] = seed[i];
+     }
+     
+      /* Our princess is in another castle ! */
+     
+   }
+}
+
+
+
+extern "C" {
+
+typedef struct __peach_cuda_ctx {
+    byte curr_seed[16], next_seed[16];
+    int *d_found, init;
+    uint8_t *seed, *d_seed;
+    uint8_t *input, *d_map;
+    cudaStream_t stream;
+} PeachCudaCTX;
+
+PeachCudaCTX ctx[63];    /* Max 63 GPUs Supported */
+uint32_t threads = 1048576;
+dim3 grid(4096);
+dim3 block(256);
+char cuda_status[256];
+int *found;
+byte *diff;
+byte *phash;
+byte bnum[8] = {0};
+int nGPU = 0;
+
+int init_cuda_peach(byte difficulty, byte *prevhash, byte *blocknumber) {
+    /* Obtain and check system GPU count */
+    cudaGetDeviceCount(&nGPU);
+    if(nGPU<1 || nGPU>63) return nGPU;
+    /* Allocate pinned host memory */
+    cudaMallocHost(&diff, 1);
+    cudaMallocHost(&found, 4);
+    cudaMallocHost(&phash, 32);
+    cudaMallocHost(&found, 4);
+    /* Copy immediate block data to pinned memory */
+    memcpy(diff, &difficulty, 1);
+    memset(found, 0, 4);
+    memcpy(phash, prevhash, 32);
+
+    int i = 0;
+    for ( ; i<nGPU; i++) {
+        cudaSetDevice(i);
+        /* Create Stream */
+        cudaStreamCreate(&ctx[i].stream);
+        /* Allocate device memory */
+        cudaMalloc(&ctx[i].d_found, 4);
+        cudaMalloc(&ctx[i].d_seed, 16);
+        /* Allocate associated device-host memory */
+        cudaMallocHost(&ctx[i].seed, 16);
+        cudaMallocHost(&ctx[i].input, 108);
+        /* Copy immediate block data to device memory */
+        cudaMemcpyToSymbolAsync(c_difficulty, diff, 1, 0,
+                                cudaMemcpyHostToDevice, ctx[i].stream);
+        cudaMemcpyToSymbolAsync(c_phash, phash, 32, 0,
+                                cudaMemcpyHostToDevice, ctx[i].stream);
+        /* Set remaining device memory */
+        cudaMemsetAsync(ctx[i].d_found, 0, 4, ctx[i].stream);
+        cudaMemsetAsync(ctx[i].d_seed, 0, 16, ctx[i].stream);
+        /* Set initial round variables */
+        ctx[i].next_seed[0] = 0;
+      
+        sprintf(cuda_status, "CUDA#%d init() memory bulk", i);
+        CudaSyncError(cuda_status);
+      
+        /* If first init, setup map and cache */
+        if(ctx[i].init != 1) {
+            ctx[i].init = 1;
+            cudaMalloc(&ctx[i].d_map, MAP_LENGTH);
+            /**
+             * NOTE: The device MAP that holds the data of a map DOES NOT
+             * explicitly get free()'d. The reason behind this is because
+             * we reuse the map variable between blocks, and just rebuild
+             * the map once every block. The GPU free's the MAP when the
+             * program ends by default */
+      
+            sprintf(cuda_status, "CUDA#%d init() map malloc", i);
+            CudaSyncError(cuda_status);
+        }
+        /* (re)Build map if new block */
+        if(memcmp(bnum, blocknumber, 8) != 0) {
+            cuda_build_map<<<4096, 256, 0, ctx[i].stream>>>(MAP,ctx[i].d_map);
+        }
+      
+        sprintf(cuda_status, "CUDA#%d init() build_map", i);
+        CudaSyncError(cuda_status);
+    }
+    
+    memcpy(bnum, blocknumber, 8);
+
+    return nGPU;
+}
+
+void free_cuda_peach() {
+    /* Free pinned host memory */
+    cudaFreeHost(diff);
+    cudaFreeHost(found);
+    cudaFreeHost(phash);
+
+    int i = 0;
+    for ( ; i<nGPU; i++) {
+        cudaSetDevice(i);
+        /* Destroy Stream */
+        cudaStreamDestroy(ctx[i].stream);
+        /* Free device memory */
+        cudaFree(ctx[i].d_found);
+        cudaFree(ctx[i].d_seed);
+        /* Free associated device-host memory */
+        cudaFreeHost(ctx[i].seed);
+        cudaFreeHost(ctx[i].input);
+
+        sprintf(cuda_status, "CUDA#%d free()", i);
+        CudaSyncError(cuda_status);
+    }
+}
+
+extern byte *trigg_gen(byte *in);
+extern char *trigg_expand2(byte *in, byte *out);
+
+__host__ void cuda_peach(byte *bt, uint32_t *hps, byte *runflag)
+{
+    int i;
+    uint64_t nHaiku = 0;
+    time_t seconds = time(NULL);
+    for( ; *runflag && *found == 0; ) {
+        for (i=0; i<nGPU; i++) {
+            /* Prepare next seed for GPU... */
+            if(ctx[i].next_seed[0] == 0) {
+                /* ... generate first GPU seed (and expand as Haiku) */
+                trigg_gen(ctx[i].next_seed);
+
+                /* ... and prepare round data */
+                memcpy(ctx[i].input, bt, 92);
+                memcpy(ctx[i].input+92, ctx[i].next_seed, 16);
+            }
+            /* Check if GPU has finished */
+            sprintf(cuda_status, "CUDA#%d iteration check", i);
+            CudaCheckError(cuda_status);
+            cudaSetDevice(i);
+            if(cudaStreamQuery(ctx[i].stream) == cudaSuccess) {
+                cudaMemcpy(found, ctx[i].d_found, 4, cudaMemcpyDeviceToHost);
+                if(*found==1) { /* SOLVED A BLOCK! */
+                    cudaMemcpy(ctx[i].seed, ctx[i].d_seed, 16, cudaMemcpyDeviceToHost);
+                    memcpy(bt + 92, ctx[i].curr_seed, 16);
+                    memcpy(bt + 92 + 16, ctx[i].seed, 16);
+                    break;
+                }
+                /* Send new GPU round Data */
+                cudaMemcpyToSymbolAsync(c_input32, ctx[i].input, 108, 0,
+                                        cudaMemcpyHostToDevice, ctx[i].stream);
+                /* Start GPU round */
+                cuda_find_peach<<<grid, block, 0, ctx[i].stream>>>(threads, MAP,
+                                    ctx[i].d_map, ctx[i].d_found, ctx[i].d_seed);
+
+                /* Add to haiku count */
+                nHaiku += threads;
+
+                /* Store round vars aside for checks next loop */
+                memcpy(ctx[i].curr_seed,ctx[i].next_seed,16);
+                ctx[i].next_seed[0] = 0;
+            } else continue;  /* Waiting on GPU ... */
+        }
+    }
+    
+    seconds = time(NULL) - seconds;
+    if(seconds == 0) seconds = 1;
+    nHaiku /= seconds;
+    *hps = (uint32_t) nHaiku;
+}
+
+
+}