--- conflicted
+++ resolved
@@ -60,7 +60,7 @@
 	sha256_init(&ictx);
 	sha256_update(&ictx, nonce, HASHLEN);//hash nonce first because we dont want to allow caching of index computation
 	sha256_update(&ictx, (byte*) &current_index, 8);
-	sha256_update(&ictx, current_tile, TILE);
+	sha256_update(&ictx, current_tile, TILE_LENGTH);
 
 	sha256_final(&ictx, hash);
 
@@ -74,7 +74,7 @@
 {
 	if(cache[index])
 	{
-		*out = map + index * TILE;
+		*out = map + index * TILE_LENGTH;
 		return;
 	}
 
@@ -85,39 +85,44 @@
 
 void generate_tile(byte** out, uint32_t index, byte* seed, byte * map,  byte * cache)
 {
-<<<<<<< HEAD
+
   /**
    * Declarations */
   SHA256_CTX ictx;
-  uint32_t op, i1, i2, i3, i4;
+  uint32_t op, i1, i2, i3, i4, hashlenm1 = HASHLEN - 1, hashlenmid = HASHLEN >> 1;
   byte bits, _104, _72, *b, *mapp;
-  int i, j, k, t, z, exp, offset;
+  int i, j, k, t, z, exp;
   float *floatp;
 
   /* set map pointer */
-  mapp = &map[index * TILE];
+  mapp = &map[index * TILE_LENGTH];
   
   /* begin tile data */
   sha256_init(&ictx);
-  sha256_update(&ictx, seed, HASHLEN); //hash seed first because we don't want to allow caching of index computation
+  sha256_update(&ictx, seed, HASHLEN); //hash seed first because we don't want to allow caching of index's hash
   sha256_update(&ictx, (byte*)&index, sizeof(uint32_t));
   sha256_final(&ictx, mapp);
   
   /* set operation variables */
-  i1 = *(word32*)&mapp[0] % HASHLEN;
+ /*
+  i1 = *(word32*)&mapp[0] % HASHLEN; // -> (  *((word32*) (&(mapp[0])) )  ) % HASHLEN
   i2 = *(word32*)&mapp[4] % HASHLEN;
   i3 = *(word32*)&mapp[8] % HASHLEN;
   i4 = *(word32*)&mapp[12] % HASHLEN;
+  */
   _104 = 104;
   _72 = 72;
 
-    for(i = j = k = 0; i < TILE; i+=HASHLEN) {
-      for(op = 0; j < i+HASHLEN; j+=4) {
+    for(i = j = k = 0; i < TILE_LENGTH; i+=HASHLEN) //for each row of the tile
+    {
+      for(op = 0; j < i+HASHLEN; j+=4)
+      {
+
         /* set float pointer */
         floatp = (float*)&mapp[j];
         
         /**
-         * Order of operations dependant on initial 8 bits
+         * Order of operations dependent on initial 8 bits
          * Operations:
          *   1) right shift by 4 to obtain the exponent value
          *   2) 50% chance of exponent being negative
@@ -151,224 +156,100 @@
         op ^= (uint32_t)mapp[j];
       }
       
-      /* hash the result of the previous tile's row to the next */
-      if(j < TILE) {
+      /* hash the result of the current tile's row to the next */
+      if(j < TILE_LENGTH) {
         sha256_init(&ictx);
         sha256_update(&ictx, &mapp[i], HASHLEN);
         sha256_update(&ictx, (byte*)&index, sizeof(uint32_t));
         sha256_final(&ictx, &mapp[j]);
       }
       
-      /* perform 8x bit manipulations per row */
-      for(t = 0; t < 8; t++) {
+      /* perform  bit manipulations per row */
+      for(t = 0; t < TILE_TRANSFORMS; t++) {
         /* determine tile byte offset and operation to use */
-        offset = i;
         op += (uint32_t)mapp[i + (t * 4)];
+
+        /* Original op selection by Ortis:
+          	  for(int z = (h ^ i ^ t) % (HASHLEN >> 1);z<HASHLEN;z++)
+        		op += hash[z];
+
+        	Chris though it was too easy so he went for floating point arithmetic
+        */
+
         switch(op & 7) {
-		  case 0: /* Swap the first and last bit of a byte. */
+		  case 0: /* Swap the first and last bit in each byte. */
 		  {
-            b = mapp + offset + ( (i1 % 2 == 0) ? i1 : i2 );
-
-            *b ^= 0x81;
-          }
-            break;
-          case 1: /* Swap the first and last byte. */
-          {
-            bits = mapp[offset];
-            mapp[offset] = mapp[offset + 31];
-            mapp[offset + 31] = bits;
-          }
-            break;
-          case 2: /* XOR two bytes */
-          {
-            mapp[offset + i4] = mapp[offset + i4] ^ mapp[offset + i3];
+			  for(z = 0;z<HASHLEN;z++){
+				  b = mapp + i + z;
+			  	  *b ^= 0x81;
+			  }
+          }
+            break;
+          case 1: /* Swap bytes */
+          {
+        	  for(z = 0;z<hashlenmid;z++)
+        	  {
+        		 bits = mapp[i + z];
+				 mapp[i + z] = mapp[i + hashlenmid + z];
+				 mapp[i + hashlenmid + z] = bits;
+        	  }
+          }
+            break;
+          case 2: /* Complement One all bytes */
+          {
+        	  for(z = 1; z < HASHLEN; z++)
+        		  mapp[i + z] = ~mapp[i + z];
           }
             break;
           case 3: /* Alternate +1 and -1 on all bytes */
           {
-            for(z = 0; z < 32; z++)
-              mapp[offset + z] += (z & 1 == 0) ? -1 : 1;
+            for(z = 0; z < HASHLEN; z++)
+              mapp[i + z] += (z & 1 == 0) ? -1 : 1;
           }
             break;
           case 4: /* Alternate +t and -t on all bytes */
           {
-            for(z = 0; z < 32; z++)
-              mapp[offset + z] += (z & 1 == 0) ? -t : t;
+            for(z = 0; z < HASHLEN; z++)
+              mapp[i + z] += (z & 1 == 0) ? -t : t;
           }
             break;
           case 5: /* Replace every occurence of h with H */
           {
-            if(mapp[offset + i1] == _104)
-              mapp[offset + i1] = _72;
-
-            if(mapp[offset + i2] == _104)
-              mapp[offset + i2] = _72;
-
-            if(mapp[offset + i3] == _104)
-              mapp[offset + i3] = _72;
-
-            if(mapp[offset + i4] == _104)
-              mapp[offset + i4] = _72;
+        	  for(z = 0;z<HASHLEN;z++)
+        		  if(mapp[i + z] == _104)
+        			  mapp[i + z] = _72;
           }
             break;
           case 6: /* If byte a is > byte b, swap them. */
           {
-            if(mapp[offset + i1] > mapp[offset + i3]) {
-              bits = mapp[offset + i1];
-              mapp[offset + i1] = mapp[offset + i3];
-              mapp[offset + i3] = bits;
-            }
-          }
-            break;
-          default: /* XOR all bytes */
-          {
-            for(z = 1; z < 32; z++)
-              mapp[offset + z] ^= mapp[offset + z - 1];
-          }
-=======
-	SHA256_CTX ictx;
-	byte hash[HASHLEN], *b, *b1, *b2, *b3, *b4, _104, _72;
-	uint64_t op, tile_start, tile_offset, i1, i2, i3, i4;
-
-	sha256_init(&ictx);
-	sha256_update(&ictx, seed, HASHLEN);//hash seed first because we don't want to allow caching of index's hash
-	sha256_update(&ictx, (byte*) &index, 8);
-	sha256_final(&ictx, hash);
-
-
-	int h = *((byte*)hash);// is this right ?
-	i1 = *((word32 *) hash);//read first 4 bytes as unsigned int
-	i2 = ((word32 *) hash)[1];//read second 4 bytes as unsigned int
-	i3 = i1 ^ i2;
-	i4 = i1 + i2;
-
-	i1 = i1 % HASHLEN;
-	i2 = i2 % HASHLEN;
-	i3 = i3 % HASHLEN;
-	i4 = i4 % HASHLEN;
-
-	word32 w = 0x6D617474;
-	_104 = 104;
-	_72 = 72;
-
-	tile_start = index * TILE;
-
-	byte ops[4];
-	ops[0] = 6;
-	ops[1] = 6;
-	ops[2] = 6;
-	ops[3] = 6;
-	op = 0;
-
-	for(int i=0;i<TILE_FACTOR;i++)
-	{
-		//printf("######\n");
-
-		tile_offset = tile_start + i * HASHLEN;
-
-		memcpy(map + tile_offset, hash, HASHLEN);
-		//printf("%li\n", tile_offset);
-
-
-		for(int t=0;t<TILE_TRANSFORM;t++)
-		{
-			//Use some floating point calculation to compute op ?
-
-			//printf("OP value on new iteration: %lu \n", op);
-			for(int z = (h ^ i ^ t) % (HASHLEN >> 1);z<HASHLEN;z++)
-				op += hash[z];
-
-			//op = hash[0] ;
-
-
-			op %= 8;
-			//printf("OP value on mid iteration: %lu \n", op);
-			//op = ops[op];
-
-			//printf("%li\n", op);
-
-			switch(op)
-			{
-			  case 0: /* Swap the first and last bit of a byte. */
-			  {
-				  if(i1 % 2 == 0){
-					  b = map + tile_offset + i1;
-				  }
-				  else{
-					  b = map + tile_offset + i2;
-				  }
-
-				  *b ^= (1 << 0);
-				  *b ^= (1 << 7);
-			  }
-				  break;
-			  case 1: /* Swap the first and last byte. */
-			  {
-				  byte tmp = map[tile_offset];
-				  map[tile_offset] = map[tile_offset + HASHLEN -1];
-				  map[tile_offset + HASHLEN -1] = tmp;
-			  }
-				  break;
-			  case 2: /* XOR two bytes */
-			  {
-				  map[tile_offset + i4] = map[tile_offset + i4] ^ map[tile_offset + i3];
-			  }
-				  break;
-			  case 3: /* Alternate +1 and -1 on all bytes */
-			  {
-				  for(int j=0;j<HASHLEN;j++)
-					  map[tile_offset + j] += j % 2 ==0 ? 1 : -1;
-			  }
-				  break;
-			  case 4: /* Alternate +t and -t on all bytes */
-			  {
-				  for(int j=0;j<HASHLEN;j++)
-					  map[tile_offset + j] += j % 2 == 0 ? t : -t;
-			  }
-				  break;
-			  case 5: /* Replace every occurence of h with H */
-			  {
-				  if(map[tile_offset + i1] == _104)
-					  map[tile_offset + i1] = _72;
-
-				  if(map[tile_offset + i2] == _104)
-					  map[tile_offset + i2] = _72;
-
-				  if(map[tile_offset + i3] == _104)
-					  map[tile_offset + i3] = _72;
-
-				  if(map[tile_offset + i4] == _104)
-					  map[tile_offset + i4] = _72;
-			  }
-				  break;
-			  case 6: /* If byte a is > byte b, swap them. */
-			  {
-				  byte x;
-				  if(map[tile_offset + i1] > map[tile_offset + i3])
-				  {
-					  x = map[tile_offset + i1];
-					  map[tile_offset + i1] = map[tile_offset + i3];
-					  map[tile_offset + i3] = x;
-				  }
-			  }
-			  	  break;
-			  case 7: /* XOR all bytes */
-			  {
-				  for(int j=1;j<HASHLEN;j++)
-					  map[tile_offset + j] ^= map[tile_offset + j - 1];
-			  }
-			  	  break;
-			  default:
-				printf("Outside operation range\n");
-				break;
-			}
-			//printf("OP value on end iteration: %lu \n", op);
->>>>>>> 57ed6770
+
+        	for(z = 0;z<hashlenmid;z++)
+        	{
+        		if(mapp[i + z] > mapp[i + hashlenmid + z])
+        		{
+        			bits = mapp[i + z];
+					mapp[i + z] = mapp[i + hashlenmid + z];
+					mapp[i + hashlenmid + z] = bits;
+				 }
+        	}
+
+          }
+            break;
+          case 7 : /* XOR all bytes */
+          {
+            for(z = 1; z < HASHLEN; z++)
+              mapp[i + z] ^= mapp[i + z - 1];
+          }
+          	  break;
+          default:
+        	  printf("OP is outside the expected range");
+        	  assert(0);
+        	  break;
 		}
       }
     }
 
-	*(out) = map + (index * TILE);
+	*(out) = map + (index * TILE_LENGTH);
 }
 
 int is_solution(byte diff, byte* tile, byte* nonce)
@@ -379,7 +260,7 @@
 
 	sha256_init(&ictx);
 	sha256_update(&ictx, nonce, HASHLEN);//hash nonce first because we dont want to allow caching of index computation
-	sha256_update(&ictx, tile, TILE);
+	sha256_update(&ictx, tile, TILE_LENGTH);
 	sha256_final(&ictx, hash);
 
 	return peach_eval(hash, diff) == 0;
@@ -493,7 +374,7 @@
 		  goto out;
 	   }
 
-	   /* Our princess is in another castle !*/
+	   /* Our princess is in another castle ! */
 	}
 
 
