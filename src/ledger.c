/**
 * @private
 * @headerfile ledger.h <ledger.h>
 * @copyright Adequate Systems LLC, 2018-2022. All Rights Reserved.
 * <br />For license information, please refer to ../LICENSE.md
*/

/* include guard */
#ifndef MOCHIMO_LEDGER_C
#define MOCHIMO_LEDGER_C


#include "ledger.h"

/* internal support */
#include "tag.h"
#include "sort.h"
#include "global.h"
#include "error.h"

/* external support */
#include <string.h>
<<<<<<< HEAD
#include "sha256.h"
#include "extprint.h"
=======
>>>>>>> 104766df
#include "extmath.h"
#include "extlib.h"
#include <errno.h>

static FILE *Lefp;
static unsigned long Nledger;
word32 Sanctuary;
word32 Lastday;

/**
 * Hashed-based address comparison function. Includes tag in comparison.
 * @param a Pointer to data to compare
 * @param b Pointer to data to compare against
 * @return (int) value representing comparison result
 * @retval 0 @a a is equal to @a b
 * @retval <0 @a a is less than @a b
 * @retval >0 @a a is greater than @a b
*/
static int addr_compare(const void *a, const void *b)
{
   return memcmp(a, b, TXADDRLEN);
}

/**
 * WOTS+ address comparison function. Includes tag in comparison.
 * @param a Pointer to data to compare
 * @param b Pointer to data to compare against
 * @return (int) value representing comparison result
 * @retval 0 @a a is equal to @a b
 * @retval <0 @a a is less than @a b
 * @retval >0 @a a is greater than @a b
*/
static int addr_compare_wots(const void *a, const void *b)
{
   return memcmp(a, b, TXWOTSLEN);
}

/**
 * Convert a WOTS+ address to a Hashed-based address. Copies tag data.
 * @param hash Pointer to destination hash-based address
 * @param wots Pointer to source WOTS+ address
*/
void hash_wots_addr(void *hash, const void *wots)
{
   sha256(wots, TXSIGLEN, hash);
   memcpy(
      (unsigned char *) hash + (TXADDRLEN - TXTAGLEN),
      (unsigned char *) wots + (TXWOTSLEN - TXTAGLEN),
      TXTAGLEN
   );
}

/**
 * NOTE: imported from extended-c v2.0.0-alpha.2 extlib.c
 * Sort a file containing @a size length elements. If file data fits into
 * the memory buffer, @a bufsz, data is simply sorted in-memory with quick
 * sort. Otherwise, an external merge sort algorithm is applied.
 * @param filename Name of file to sort
 * @param size Size of each element in file
 * @param bufsz Size of the buffer of each run used for in-memory sorting
 * @param comp Comparison function to use when sorting elements
 * @returns 0 on success, or non-zero on error. Check errno for details.
 * @exception errno=EINVAL A function parameter is invalid
*/
static int filesort(const char *filename, size_t size, size_t blocksz,
   int (*comp)(const void *, const void *))
{
   void *a, *b, *buffer;
   FILE *afp, *bfp, *ofp;
   long long aidx, bidx;
   long long filelen, block;
   long long start, mid, end;
   size_t filecount, count, in;
   int cond;
   char fname[FILENAME_MAX];

   /* sanity checks */
   if (filename == NULL || comp == NULL) goto FAIL_INVAL;
   if (size == 0 || blocksz == 0) goto FAIL_INVAL;

   /* PHASE 1: pre-sort blocks of data */

   /* get count for blocksz (adjust) */
   count = blocksz / size;
   blocksz = count * size;
   /* create buffer, open input/output files */
   ofp = fopen(filename, "rb+");
   buffer = malloc(blocksz);
   /* check failures */
   if (ofp == NULL || buffer == NULL) goto FAIL1;

   /* get filelen */
   if (fseek64(ofp, 0LL, SEEK_END) != 0) goto FAIL1;
   if ((filelen = ftell64(ofp)) == EOF) goto FAIL1;
   filecount = (size_t) (filelen / size);

   for (rewind(ofp); filecount > 0; filecount -= in) {
      /* read input file in chunks for presort */
      if (filecount < count) count = filecount;
      in = fread(buffer, size, count, ofp);
      if (in < count && ferror(ofp)) goto FAIL1;
      if (fseek(ofp, -(in * size), SEEK_CUR) != 0) goto FAIL1;
      /* check data was read */
      if (in > 0) {
         /* perform sort on buffer data, write to output */
         if (in > 1) qsort(buffer, in, size, comp);
         if (fwrite(buffer, size, in, ofp) != in) goto FAIL1;
      }
   }
   /* cleanup */
   fclose(ofp);
   free(buffer);

   /* PHASE 2: merge sort blocks together until nothing left to sort */

   /* obtain file size */
   filelen = EOF;
   ofp = fopen(filename, "rb");
   if (ofp == NULL) return (-1);
   if (fseek64(ofp, 0LL, SEEK_END) == 0) filelen = ftell64(ofp);
   fclose(ofp);
   /* check filesize */
   if (filelen == EOF) return (-1);

   /* create comparison buffers */
   a = malloc(size);
   b = malloc(size);
   if (a == NULL || b == NULL) goto FAIL2;

   snprintf(fname, FILENAME_MAX, "%s.sort", filename);

   /* iterate until (sorted) block size is greater than total filesize */
   for (block = (long long) blocksz; block < filelen; block <<= 1) {
      /* open files for merge sorting */
      afp = fopen(filename, "rb");
      bfp = fopen(filename, "rb");
      ofp = fopen(fname, "wb");
      if (afp == NULL || bfp == NULL || ofp == NULL) goto FAIL2_IO;
      /* iterate over every "block pair", shifting end to start */
      for (start = 0; start < filelen; start = end) {
         /* set index parameters */
         mid = start + block;
         end = mid + block;
         if (mid > filelen) mid = end = filelen;
         else if (end > filelen) end = filelen;
         aidx = start;
         bidx = mid;

         /* pre-read first values into buffers */
         if (fseek64(afp, aidx, SEEK_SET) != 0) goto FAIL2_IO;
         if (fread(a, size, 1, afp) != 1) goto FAIL2_IO;
         if (bidx < end) {
            if (fseek64(bfp, bidx, SEEK_SET) != 0) goto FAIL2_IO;
            if (fread(b, size, 1, bfp) != 1) goto FAIL2_IO;
         }
         /* walk the block pair until data is (merge) sorted */
         while (aidx < mid || bidx < end) {
            if (aidx >= mid) cond = 1;
            else if (bidx >= end) cond = -1;
            else cond = comp(a, b);
            /* determine comparison result */
            if (cond <= 0) {
               /* write a to output and read another (if available) */
               if (fwrite(a, size, 1, ofp) != 1) goto FAIL2_IO;
               aidx += size;
               if (aidx < mid) {
                  if (fread(a, size, 1, afp) != 1) goto FAIL2_IO;
               }
            } else {
               /* write b to output and read another (if available) */
               if (fwrite(b, size, 1, ofp) != 1) goto FAIL2_IO;
               bidx += size;
               if (bidx < end) {
                  if (fread(b, size, 1, bfp) != 1) goto FAIL2_IO;
               }
            }
         }
      }
      /* close files and move result back to filename */
      fclose(ofp);
      fclose(bfp);
      fclose(afp);
      if (remove(filename) != 0) goto FAIL2;
      if (rename(fname, filename) != 0) goto FAIL2;
   }
   /* free buffers */
   free(b);
   free(a);

   /* sort success */
   return 0;

/* error handling */
FAIL_INVAL:
   set_errno(EINVAL);
   return (-1);
FAIL2_IO:
   if (ofp) fclose(ofp);
   if (bfp) fclose(bfp);
   if (afp) fclose(afp);
FAIL2:
   if (b) free(b);
   if (a) free(a);
   return (-1);
FAIL1:
   if (buffer) free(buffer);
   if (ofp) fclose(ofp);
   return (-1);
}  /* end filesort() */

/* Open ledger "ledger.dat" */
int le_open(char *ledger, char *fopenmode)
{
   unsigned long offset;

   /* Already open? */
   if(Lefp) return VEOK;
   Nledger = 0;
   Lefp = fopen(ledger, fopenmode);
   if(Lefp == NULL) {
      perrno("Cannot open ledger");
      return VERROR;
   }
   if(fseek(Lefp, 0, SEEK_END)) goto bad;
   offset = ftell(Lefp);
   if(offset < sizeof(LENTRY) || (offset % sizeof(LENTRY)) != 0) goto bad;
   Nledger = offset / sizeof(LENTRY);  /* number of ledger entries */
   return VEOK;
bad:
   fclose(Lefp);
   Lefp = NULL;
   perr("Bad ledger I/O format");
   return VERROR;
}  /* end le_open() */


void le_close(void)
{
   if(Lefp == NULL) return;
   fclose(Lefp);
   Lefp = NULL;
   Nledger = 0;
}

/**
 * Binary search for ledger address. If found, le is filled with the found
 * ledger entry data. Hash-based addresses are derived from supplied WOTS+
 * addresses where an appropriate length parameter is provided.
 * @param addr Address data to search for
 * @param le Pointer to place found ledger entry
 * @param len Length of address data to search
 * @return (int) value representing found result
 * @retval 0 on not found; check errno for details
 * @retval 1 on found; check le pointer for ledger data
*/
int le_find(word8 *addr, LENTRY *le, word16 len)
{
   long cond, mid, hi, low;
   word8 addr2[TXADDRLEN];

   if(Lefp == NULL) {
      perr("use le_open() first!");
      return 0;
   }

   /* derive hash-based address from incompatible address lengths */
   switch (len) {
      /* support for TXSIGLEN or old balance request with ZEROED Tag */
      case TXSIGLEN: /* fallthrough */
      case (TXWOTSLEN - TXTAGLEN):
         /* derive hash-based address from WOTS+ address (partial) */
         sha256(addr, TXSIGLEN, addr2);
         len = TXADDRLEN - TXTAGLEN;
         break;
      /* support for full WOTS+ address hash (inc. tag) */
      case TXWOTSLEN:
         hash_wots_addr(addr2, addr);
         len = TXADDRLEN;
         break;
      /* otherwise, assume hash-based address from input */
      default:
         memcpy(addr2, addr, (size_t) len);
         /* search length protection */
         if (len > TXADDRLEN) {
            len = TXADDRLEN;
         }
   }

   low = 0;
   hi = Nledger - 1;

   while(low <= hi) {
      mid = (hi + low) / 2;
<<<<<<< HEAD
      if(fseek(Lefp, mid * sizeof(LENTRY), SEEK_SET) != 0)
         { perr("le_find(): fseek");  break; }
      if(fread(le, 1, sizeof(LENTRY), Lefp) != sizeof(LENTRY))
         { perrno(errno, "le_find(): fread");  break; }
      cond = memcmp(addr2, le->addr, (size_t) len);
      if(cond == 0) return 1;  /* found target addr */
=======
      if(fseek(Lefp, mid * sizeof(LENTRY), SEEK_SET) != 0) break;
      if(fread(le, 1, sizeof(LENTRY), Lefp) != sizeof(LENTRY)) break;
      cond = memcmp(addr, le->addr, addrlen);
      if(cond == 0) {
         if(position) *position = mid;
         return 1;  /* found target addr */
      }
>>>>>>> 104766df
      if(cond < 0) hi = mid - 1; else low = mid + 1;
   }  /* end while */

   return 0;  /* not found */
}  /* end le_find() */

/**
 * Extract a hashed-based ledger from a neo-genesis block. Checks sort.
 * Compatible with both WOTS+ and Hashed-based neo-genesis blocks.
 * @param ngfname Filename of the neo-genesis block
 * @return (int) value representing extraction result
 * @retval VEBAD on invalid; check errno for details
 * @retval VERROR on error; check errno for details
 * @retval VEOK on success
*/
int le_extract(const char *neogen_file, const char *ledger_file)
{
<<<<<<< HEAD
   LENTRY le;              /* buffer for Hashed ledger entries */
   LENTRY_W lew;           /* buffer for WOTS+ ledger entries */
   NGHEADER ngh;           /* buffer for neo-genesis header */
   FILE *fp, *lfp;         /* FILE pointers */
   long long remain;
   word32 hdrlen;          /* buffer for block header length */
   word8 paddr[TXWOTSLEN]; /* ledger address sort check */
   int first;

   /* open files */
   fp = fopen(neogen_file, "rb");
   lfp = fopen(ledger_file, "wb");
   if (fp == NULL || lfp == NULL) goto FAIL_IO;

   /* read neo-genesis header and hdrlen value -- check ledger type */
   if (fread(&ngh, sizeof(ngh), 1, fp) != 1) goto FAIL_IO;
   hdrlen = get32(ngh.hdrlen);

   /* check header length for hash-based ledger type */
   if (hdrlen == sizeof(ngh)) {
      /* seek to start of Hashed ledger */
      if (fseek(fp, (long) hdrlen, SEEK_SET)) goto FAIL_IO;
      /* check ledger size and alignment */
      put64(&remain, ngh.lbytes);
      if (remain == 0 || remain % sizeof(le)) goto FAIL_HDRLEN;

      /* read the ledger from fp, copy it to lfp */
      for (first = 1; remain > 0LL; remain -= sizeof(le), first = 0) {
         if (fread(&le, sizeof(le), 1, fp) != 1) goto FAIL_IO;
         /* check ledger sort */
         if (!first && addr_compare(le.addr, paddr) <= 0) goto FAIL_SORT;
         memcpy(paddr, le.addr, sizeof(le.addr));
         /* write hashed ledger entries to ledger file */
         if (fwrite(&le, sizeof(le), 1, lfp) != 1) goto FAIL_IO;
      }  /* end for() */

      /* close files */
      fclose(lfp);
      fclose(fp);

      /* ledger extracted */
      return VEOK;
   }

   /* assume LEGACY ledger type */

   /* seek to start of WOTS+ ledger */
   if (fseek(fp, (long) sizeof(hdrlen), SEEK_SET)) goto FAIL_IO;
   /* check ledger size and alignment */
   remain = (long long) hdrlen - sizeof(hdrlen);
   if (remain == 0 || remain % sizeof(lew)) goto FAIL_HDRLEN;

   /* convert the WOTS+ ledger from fp to hashed, and copy it to lfp */
   for (first = 1; remain > 0LL; remain -= sizeof(lew), first = 0) {
      if (fread(&lew, sizeof(lew), 1, fp) != 1) goto FAIL_IO;
      /* check ledger sort */
      if (!first && addr_compare_wots(lew.addr, paddr) <= 0) goto FAIL_SORT;
      memcpy(paddr, lew.addr, sizeof(lew.addr));
      /* convert WOTS+ to Hashed address */
      hash_wots_addr(le.addr, lew.addr);
      put64(le.balance, lew.balance);
      /* zero fill new ledger entry zcf parameters */
      memset(le.zcf_dst, 0, sizeof(le.zcf_dst));
      memset(le.zcf_ttl, 0, sizeof(le.zcf_ttl));
      /* write hashed ledger entries to ledger file */
      if (fwrite(&le, sizeof(le), 1, lfp) != 1) goto FAIL_IO;
   }  /* end for() */

   /* close files */
=======
   word32 hdrlen;    /* to read-in block header length */
   FILE *fp, *lfp;
   LENTRY le;        /* buffer to read ledger entry */
   word8 prevaddr[TXADDRLEN];  /* to check block addr sort */
   word8 first;

   pdebug("le_extract() ledger from %s to %s", fname, lfile);

   /* open the neo-genesis block and read in file header length */
   fp = fopen(fname, "rb");
   if(!fp) return VERROR;;
   if(fread(&hdrlen, 1, 4, fp) != 4) goto ioerror;

   lfp = fopen(lfile, "wb");
   if(!lfp) {
      perr("Cannot open %s", lfile);
      goto ioerror;
   }

   /* Make sure that NG header contains at least
    * one ledger entry.
    */
   if(hdrlen < (sizeof(LENTRY) + 4)) {
      perr("Not a neo-genesis block: %s", fname);
      goto error2;
   }

   /*
    * Read the ledger from fp and copy it to lfp,
    * creating a new ledger.dat file.
    * NOTE: block trailer must be less than sizeof(LENTRY)
    */
   if(fseek(fp, 4, SEEK_SET)) goto error2;
   for(hdrlen -= 4, first = 1; ; first = 0) {
      if(fread(&le, 1, sizeof(LENTRY), fp) != sizeof(LENTRY))
         break;
      hdrlen -= sizeof(LENTRY);
      /* check ledger sort in NG block */
      if(!first && memcmp(le.addr, prevaddr, TXADDRLEN) <= 0) {
         perr("bad ledger sort in neo-genesis block");
         goto error2;
      }
      memcpy(prevaddr, le.addr, TXADDRLEN);
      if(fwrite(&le, 1, sizeof(LENTRY), lfp) != sizeof(LENTRY))
         goto error2;
   }
   if(hdrlen) {
      perr("bad neo-genesis block length");
      goto error2;
   }
   fclose(fp);
>>>>>>> 104766df
   fclose(lfp);
   fclose(fp);

   /* ledger output requires a sort pass, due to WOTS+ conversion */
   /* return filesort(ledger_file, sizeof(le), LEBUFSZ, addr_compare); */
   if (filesort(ledger_file, sizeof(le), LEBUFSZ, addr_compare)) goto FAIL_IO;
   return VEOK;
<<<<<<< HEAD

/* error handling */
FAIL_SORT: set_errno(EMCM_LE_SORT); goto FAIL;
FAIL_HDRLEN: set_errno(EMCM_HDRLEN); goto FAIL;
FAIL_IO: perrno(errno, "le_extract() IO FAILURE");
FAIL:
   if (lfp) fclose(lfp);
   if (fp) fclose(fp);
   return VERROR;
=======
ioerror:
      fclose(fp);
      remove(lfile);  /* remove bad ledger */
      perr("le_extract() failed!");
      return VERROR;
error2:
   fclose(lfp);
   goto ioerror;
>>>>>>> 104766df
}  /* end le_extract() */

/* Returns 0 on success, else error code. */
int le_renew(void)
{
   FILE *fp, *fpout;
   LENTRY le;
   int message = 0;
   word32 n, m;
   static word32 sanctuary[2];

   if(Sanctuary == 0) return VEOK;  /* success */
   le_close();  /* make sure ledger.dat is closed */
   plog("Lastday 0x%0x.  Carousel begins...", Lastday);
   n = m = 0;
   sanctuary[0] = Sanctuary;

   fp = fopen("ledger.dat", "rb");
   if(fp == NULL) return VERROR;
   fpout = fopen("ledger.tmp", "wb");
   if(fpout == NULL) goto CLEANUP_DAT;
   for(;;) {
      if(fread(&le, sizeof(le), 1, fp) != 1) break;
      n++;
      if(sub64(le.balance, sanctuary, le.balance)) continue;
      if(cmp64(le.balance, Mfee) <= 0) continue;
      if(fwrite(&le, sizeof(le), 1, fpout) != 1) goto CLEANUP_TMP;
      m++;
   }
   fclose(fp);
   fclose(fpout);
   fp = fpout = NULL;
   remove("ledger.dat");
   if(rename("ledger.tmp", "ledger.dat")) goto CLEANUP_TMP;
   plog("%u citizens renewed out of %u", n - m, n);

   /* success */
   return VEOK;

   /* cleanup / error handling */
CLEANUP_TMP:
   fclose(fpout);
   remove("ledger.tmp");
CLEANUP_DAT:
   fclose(fp);
   perr("Carousel renewal code: %d (%u,%u)", message, n - m, n);
   return VERROR;
}  /* end le_renew() */

/**
 * Remove bad TX's from a txclean file based on the ledger file.
 * Uses "ledger.dat" as (input) ledger file, "txq.tmp" as temporary (output)
 * txclean file and renames to "txclean.dat" on success.
 * @returns VEOK on success, else VERROR
 * @note Nothing else should be using the ledger.
 * @note Leaves ledger.dat open on return.
*/
int le_txclean(void)
{
   TXQENTRY tx;            /* Holds one transaction in the array */
   LENTRY src_le;          /* for le_find() */
   FILE *fp, *fpout;       /* input/output txclean file pointers */
   MTX *mtx;               /* for MTX checks */
   word32 j;               /* unsigned iteration and comparison */
   word32 total[2];
   word32 nout, tnum; /* transaction record counters */
   word8 addr[TXWOTSLEN];  /* for tag_find() (MTX checks) */
   clock_t ticks;
   char addrhex[10];

   /* init */
   ticks = clock();
   nout = 0;
   tnum = 0;

   /* check txclean exists AND has transactions to clean */
   if (!fexists("txclean.dat")) {
      pdebug("nothing to clean, done...");
      return VEOK;
   }

   /* ensure ledger is open */
   if (le_open("ledger.dat", "rb") != VEOK) {
      perr("failed to le_open(ledger.dat)");
      return VERROR;
   }

   /* open clean TX queue and new (temp) clean TX queue */
   fp = fopen("txclean.dat", "rb");
   if (fp == NULL) {
      perrno("cannot open txclean");
      return VERROR;
   }
   fpout = fopen("txq.tmp", "wb");
   if (fpout == NULL) {
      perrno("cannot open txq");
      goto CLEANUP_TXC;
   }

   /* read TX from txclean.dat and process */
   for(; fread(&tx, sizeof(TXQENTRY), 1, fp); tnum++) {
      /* check src in ledger, balances and amounts are good */
<<<<<<< HEAD
      if (le_find(tx.src_addr, &src_le, TXWOTSLEN) == FALSE) {
         pdebug("le_txclean(): le_find, drop %s...", addr2str(tx.tx_id));
=======
      if (le_find(tx.src_addr, &src_le, NULL, TXADDRLEN) == FALSE) {
         hash2hex32(tx.tx_id, addrhex);
         pdebug("le_find, drop %s...", addrhex);
>>>>>>> 104766df
         continue;
      } else if (cmp64(tx.tx_fee, Myfee) < 0) {
         hash2hex32(tx.tx_id, addrhex);
         pdebug("tx_fee, drop %s...", addrhex);
         continue;
      } else if (add64(tx.send_total, tx.change_total, total)) {
         hash2hex32(tx.tx_id, addrhex);
         pdebug("amounts, drop %s...", addrhex);
         continue;
      } else if (add64(tx.tx_fee, total, total)) {
         hash2hex32(tx.tx_id, addrhex);
         pdebug("total, drop %s...", addrhex);
         continue;
      } else if (cmp64(src_le.balance, total) != 0) {
         hash2hex32(tx.tx_id, addrhex);
         pdebug("balance, drop %s...", addrhex);
         continue;
      } else if (TX_IS_MTX(&tx) && get32(Cblocknum) >= MTXTRIGGER) {
         pdebug("MTX detected...");
         mtx = (MTX *) &tx;
         for(j = 0; j < MDST_NUM_DST; j++) {
            if (iszero(mtx->dst[j].tag, TXTAGLEN)) break;
            memcpy(ADDR_TAG_PTR(addr), mtx->dst[j].tag, TXTAGLEN);
            mtx->zeros[j] = 0;
            /* If dst[j] tag not found, put error code in zeros[] array. */
            if (tag_find(addr, NULL, NULL, TXTAGLEN) != VEOK) {
               mtx->zeros[j] = 1;
            }
         }
      } else if (tag_valid(tx.src_addr, tx.chg_addr, tx.dst_addr,
            NULL) != VEOK) {
         hash2hex32(tx.tx_id, addrhex);
         pdebug("tags, drop %s...", addrhex);
         continue;
      }
      /* write TX to new queue */
      if (fwrite(&tx, sizeof(TXQENTRY), 1, fpout) != 1) {
         perr("failed to fwrite(tx): TX#%u", tnum);
         goto CLEANUP_TXQ;
      }
      nout++;
   }  /* end for (nout = tnum = 0... */

   /* cleanup */
   fclose(fpout);
   fclose(fp);

   /* finalize */
   remove("txclean.dat");
   if (nout == 0) pdebug("txclean.dat is empty");
   else if (rename("txq.tmp", "txclean.dat") != VEOK) {
      perr("failed to move txq to txclean");
      remove("txq.tmp");
      return VERROR;
   }

   /* clean TX queue is updated */
   pdebug("wrote %u/%u entries to txclean", nout, tnum);
   pdebug("ledger txclean done in %gs", diffclocktime(ticks));

   /* success */
   return VEOK;

   /* cleanup / error handling */
CLEANUP_TXQ:
   fclose(fpout);
   remove("txq.tmp");
CLEANUP_TXC:
   fclose(fp);
   return VERROR;
}  /* end le_txclean() */

/**
 * Update leadger by applying ledger transaction deltas to a ledger. Uses
 * "ltran.dat" as (input) ledger transaction deltas file, "ledger.tmp" as
 * temporary (output) ledger file and renames to "ledger.dat" on success.
 * Ledger file is kept sorted on addr. Ledger transaction file is sorted by
 * sortlt() on addr+trancode, where '-' comes before 'A'.
 * @returns VEOK on success, else VERROR
*/
int le_update(void)
{
   LENTRY oldle, newle;    /* input/output ledger entries */
   LTRAN lt;               /* ledger transaction  */
   FILE *ltfp, *fp;        /* input ltran and output ledger pointers */
   FILE *lefp;             /* ledger file pointers */
   clock_t ticks;
   word32 nout;            /* temp file output counter */
   word8 hold;             /* hold ledger entry for next loop */
   word8 taddr[TXADDRLEN];    /* for transaction address hold */
   word8 le_prev[TXADDRLEN];  /* for ledger sequence check */
   word8 lt_prev[TXADDRLEN];  /* for tran delta sequence check */
   int cond;
   char addrhex[10];

   /* init */
   ticks = clock();
   nout = 0;         /* output record counter */
   hold = 0;         /* hold ledger flag */
   memset(le_prev, 0, TXADDRLEN);
   memset(lt_prev, 0, TXADDRLEN);

   /* ensure ledger reference is closed for update */
   le_close();

   /* sort the ledger transaction file */
   if (sortlt("ltran.dat") != VEOK) {
      perr("le_update: bad sortlt(ltran.dat)");
      return VERROR;
   }

   /* open ledger (local ref), ledger transactions, and new ledger */
   lefp = fopen("ledger.dat", "rb");
   if (lefp == NULL) {
      perrno("failed to fopen(ledger.dat)");
      return VERROR;
   }
   ltfp = fopen("ltran.dat", "rb");
   if (ltfp == NULL) {
      perrno("failed to fopen(ltran.dat)");
      goto CLEANUP_LE;
   }
   fp = fopen("ledger.tmp", "wb");
   if (fp == NULL) {
      perrno("failed to fopen(ledger.tmp)");
      goto CLEANUP_LT;
   }

   /* prepare initial ledger transaction */
   fread(&lt, sizeof(LTRAN), 1, ltfp);
   if (ferror(ltfp)) {
      perrno("failed to fread(lt)");
      goto CLEANUP_TMP;
   }

   /* while one of the files is still open */
   while (feof(lefp) == 0 || feof(ltfp) == 0) {
      /* if ledger entry on hold, skip read, else do read and sort checks */
      if (hold) hold = 0;
      else if (feof(lefp) == 0) {
         /* read ledger entry, check sort, and store entry in le_prev */
         if (fread(&oldle, sizeof(LENTRY), 1, lefp) != 1) {
            /* check file errors, else "continue" loop for eof check */
            if (ferror(lefp)) {
               perrno("fread(oldle)");
               goto CLEANUP_TMP;
            } else continue;
         } else if (memcmp(oldle.addr, le_prev, TXADDRLEN) < 0) {
            perr("bad ledger.dat sort");
            goto CLEANUP_TMP;
         } else memcpy(le_prev, oldle.addr, TXADDRLEN);
      }
      /* compare ledger address to latest transaction address */
      cond = memcmp(oldle.addr, lt.addr, TXADDRLEN);
      if (cond == 0 && feof(ltfp) == 0 && feof(lefp) == 0) {
         /* If ledger and transaction addr match,
          * and both files not at end...
          * copy the old ledger entry to a new struct for editing */
         hash2hex32(lt.addr, addrhex);
         pdebug("editing address %s...", addrhex);
         memcpy(&newle, &oldle, sizeof(LENTRY));
      } else if ((cond < 0 || feof(ltfp)) && feof(lefp) == 0) {
         /* If ledger compares "before" transaction or transaction eof,
          * and ledger file is NOT at end...
          * write the old ledger entry to temp file */
         if (fwrite(&oldle, sizeof(LENTRY), 1, fp) != 1) {
            perr("bad write on temp ledger");
            goto CLEANUP_TMP;
         }
         nout++;  /* count records in temp file */
         continue;  /* nothing else to do */
      } else if((cond > 0 || feof(lefp)) && feof(ltfp) == 0) {
         /* If the next ledger entry comes "after" the current transaction
          * or ledger file is EOF, AND transaction file is NOT EOF... */
         if(lt.trancode[0] != 'A') {
            /* ... the ONLY acceptable trancode is an append ("A"), and is
             * considered malicious intent if missed by previous checks */
            perr("create tran not 'A'");
            goto CLEANUP_DROP;
         }
         hash2hex32(lt.addr, addrhex);
         pdebug("creating address %s...", addrhex);
         /* CREATE NEW ADDR
          * Copy address from transaction to new ledger entry.
          */
         memcpy(&newle.addr, lt.addr, TXADDRLEN);
         memset(newle.balance, 0, 8);  /* but zero balance for apply_tran */
         /* Hold old ledger entry to insert before this addition. */
         hold = 1;
      }

      /* save ledger transaction address */
      memcpy(taddr, lt.addr, TXADDRLEN);

      do {
         hash2hex32(lt.addr, addrhex);
         pdebug("Applying '%c' to %s...", (char) lt.trancode[0], addrhex);
         /* '-' transaction sorts before 'A' */
         if (lt.trancode[0] == 'A') {
            if (add64(newle.balance, lt.amount, newle.balance)) {
               pdebug("balance OVERFLOW! Zero-ing balance...");
               memset(newle.balance, 0, 8);
            }
         } else if(lt.trancode[0] == '-') {
            if (cmp64(newle.balance, lt.amount) != 0) {
               perr("'-' balance != trans amount");
               goto CLEANUP_DROP;
            }
            memset(newle.balance, 0, 8);
         } else {
            perr("bad trancode");
            goto CLEANUP_TMP;
         }
         /* --- ^ shouldn't happen */
         /* read next transaction */
         pdebug("apply -- reading transaction");
         if (fread(&lt, sizeof(LTRAN), 1, ltfp) != 1) {
            if (ferror(ltfp)) {
               perrno("fread(lt)");
               goto CLEANUP_TMP;
            }
            pdebug("eof on tran");
            break;
         }
         /* Sequence check on lt.addr */
         if (memcmp(lt.addr, lt_prev, TXADDRLEN) < 0) {
            perr("bad ltran.dat sort");
            goto CLEANUP_TMP;
         }
         memcpy(lt_prev, lt.addr, TXADDRLEN);

         /* Check for multiple transactions on a single address:
         * '-' must come before 'A'
         * (Transaction file did not run out and its addr matches
         *  the previous transaction...)
         */
      } while (memcmp(lt.addr, taddr, TXADDRLEN) == 0);

      /* Only balances > Mfee are written to updated ledger. */
      if (cmp64(newle.balance, Mfee) > 0) {
         pdebug("writing new balance");
         /* write new balance to temp file */
         if (fwrite(&newle, sizeof(LENTRY), 1, fp) != 1) {
            perr("bad write on temp ledger");
            goto CLEANUP_TMP;
         }
         nout++;  /* count output records */
      } else pdebug("new balance <= Mfee is not written");
   }  /* end while not both on EOF  -- updating ledger */

   /* cleanup */
   fclose(fp);
   fclose(ltfp);
   fclose(lefp);

   /* finalize */
   if (nout) {
      /* if there are entries in ledger.tmp */
      remove("ledger.dat");
      rename("ledger.tmp", "ledger.dat");
      remove("ltran.dat.last");
      rename("ltran.dat", "ltran.dat.last");
   } else {
      remove("ledger.tmp");  /* remove empty temp file */
      perr("the ledger is empty!");
      return VERROR;
   }

   pdebug("wrote %u entries to new ledger", nout);
   pdebug("ledger update completed in %gs", diffclocktime(ticks));

   /* success */
   return VEOK;

   /* failure / error handling */
CLEANUP_DROP:
   fclose(fp);
   remove("ledger.tmp");
   fclose(ltfp);
   fclose(lefp);
   return VEBAD2;
CLEANUP_TMP:
   fclose(fp);
   remove("ledger.tmp");
CLEANUP_LT:
   fclose(ltfp);
CLEANUP_LE:
   fclose(lefp);
   return VERROR;
}  /* end le_update() */

/* end include guard */
#endif<|MERGE_RESOLUTION|>--- conflicted
+++ resolved
@@ -20,11 +20,7 @@
 
 /* external support */
 #include <string.h>
-<<<<<<< HEAD
 #include "sha256.h"
-#include "extprint.h"
-=======
->>>>>>> 104766df
 #include "extmath.h"
 #include "extlib.h"
 #include <errno.h>
@@ -318,22 +314,10 @@
 
    while(low <= hi) {
       mid = (hi + low) / 2;
-<<<<<<< HEAD
-      if(fseek(Lefp, mid * sizeof(LENTRY), SEEK_SET) != 0)
-         { perr("le_find(): fseek");  break; }
-      if(fread(le, 1, sizeof(LENTRY), Lefp) != sizeof(LENTRY))
-         { perrno(errno, "le_find(): fread");  break; }
+      if(fseek(Lefp, mid * sizeof(LENTRY), SEEK_SET) != 0) break;
+      if(fread(le, 1, sizeof(LENTRY), Lefp) != sizeof(LENTRY)) break;
       cond = memcmp(addr2, le->addr, (size_t) len);
       if(cond == 0) return 1;  /* found target addr */
-=======
-      if(fseek(Lefp, mid * sizeof(LENTRY), SEEK_SET) != 0) break;
-      if(fread(le, 1, sizeof(LENTRY), Lefp) != sizeof(LENTRY)) break;
-      cond = memcmp(addr, le->addr, addrlen);
-      if(cond == 0) {
-         if(position) *position = mid;
-         return 1;  /* found target addr */
-      }
->>>>>>> 104766df
       if(cond < 0) hi = mid - 1; else low = mid + 1;
    }  /* end while */
 
@@ -351,7 +335,6 @@
 */
 int le_extract(const char *neogen_file, const char *ledger_file)
 {
-<<<<<<< HEAD
    LENTRY le;              /* buffer for Hashed ledger entries */
    LENTRY_W lew;           /* buffer for WOTS+ ledger entries */
    NGHEADER ngh;           /* buffer for neo-genesis header */
@@ -421,59 +404,6 @@
    }  /* end for() */
 
    /* close files */
-=======
-   word32 hdrlen;    /* to read-in block header length */
-   FILE *fp, *lfp;
-   LENTRY le;        /* buffer to read ledger entry */
-   word8 prevaddr[TXADDRLEN];  /* to check block addr sort */
-   word8 first;
-
-   pdebug("le_extract() ledger from %s to %s", fname, lfile);
-
-   /* open the neo-genesis block and read in file header length */
-   fp = fopen(fname, "rb");
-   if(!fp) return VERROR;;
-   if(fread(&hdrlen, 1, 4, fp) != 4) goto ioerror;
-
-   lfp = fopen(lfile, "wb");
-   if(!lfp) {
-      perr("Cannot open %s", lfile);
-      goto ioerror;
-   }
-
-   /* Make sure that NG header contains at least
-    * one ledger entry.
-    */
-   if(hdrlen < (sizeof(LENTRY) + 4)) {
-      perr("Not a neo-genesis block: %s", fname);
-      goto error2;
-   }
-
-   /*
-    * Read the ledger from fp and copy it to lfp,
-    * creating a new ledger.dat file.
-    * NOTE: block trailer must be less than sizeof(LENTRY)
-    */
-   if(fseek(fp, 4, SEEK_SET)) goto error2;
-   for(hdrlen -= 4, first = 1; ; first = 0) {
-      if(fread(&le, 1, sizeof(LENTRY), fp) != sizeof(LENTRY))
-         break;
-      hdrlen -= sizeof(LENTRY);
-      /* check ledger sort in NG block */
-      if(!first && memcmp(le.addr, prevaddr, TXADDRLEN) <= 0) {
-         perr("bad ledger sort in neo-genesis block");
-         goto error2;
-      }
-      memcpy(prevaddr, le.addr, TXADDRLEN);
-      if(fwrite(&le, 1, sizeof(LENTRY), lfp) != sizeof(LENTRY))
-         goto error2;
-   }
-   if(hdrlen) {
-      perr("bad neo-genesis block length");
-      goto error2;
-   }
-   fclose(fp);
->>>>>>> 104766df
    fclose(lfp);
    fclose(fp);
 
@@ -481,26 +411,15 @@
    /* return filesort(ledger_file, sizeof(le), LEBUFSZ, addr_compare); */
    if (filesort(ledger_file, sizeof(le), LEBUFSZ, addr_compare)) goto FAIL_IO;
    return VEOK;
-<<<<<<< HEAD
 
 /* error handling */
-FAIL_SORT: set_errno(EMCM_LE_SORT); goto FAIL;
+FAIL_SORT: set_errno(EMCM_LESORT); goto FAIL;
 FAIL_HDRLEN: set_errno(EMCM_HDRLEN); goto FAIL;
 FAIL_IO: perrno(errno, "le_extract() IO FAILURE");
 FAIL:
    if (lfp) fclose(lfp);
    if (fp) fclose(fp);
    return VERROR;
-=======
-ioerror:
-      fclose(fp);
-      remove(lfile);  /* remove bad ledger */
-      perr("le_extract() failed!");
-      return VERROR;
-error2:
-   fclose(lfp);
-   goto ioerror;
->>>>>>> 104766df
 }  /* end le_extract() */
 
 /* Returns 0 on success, else error code. */
@@ -603,14 +522,9 @@
    /* read TX from txclean.dat and process */
    for(; fread(&tx, sizeof(TXQENTRY), 1, fp); tnum++) {
       /* check src in ledger, balances and amounts are good */
-<<<<<<< HEAD
       if (le_find(tx.src_addr, &src_le, TXWOTSLEN) == FALSE) {
-         pdebug("le_txclean(): le_find, drop %s...", addr2str(tx.tx_id));
-=======
-      if (le_find(tx.src_addr, &src_le, NULL, TXADDRLEN) == FALSE) {
          hash2hex32(tx.tx_id, addrhex);
          pdebug("le_find, drop %s...", addrhex);
->>>>>>> 104766df
          continue;
       } else if (cmp64(tx.tx_fee, Myfee) < 0) {
          hash2hex32(tx.tx_id, addrhex);
