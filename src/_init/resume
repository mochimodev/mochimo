#!/bin/sh
#
# Copyright (c) 2018 by Adequate Systems, LLC.  All Rights Reserved.
# See LICENSE.PDF   **** NO WARRANTY ****
#
# Resume Mochimo after a brief pause
#
trap "" 1 2 3 4 5 6 7 8 9 10 11 12 13 14 15 16 17 18 19 20 21 22 23
trap ""  24 25 26 27 28 29 30 31
trap "exit 0" term
if test -z $1
then
  echo 'usage: resume data_dir [parameter...]'
  exit 1
fi
if test ! -f mochimo
then
   echo "Please cd to binary directory: no mochimo found."
   exit 1
fi
if test ! -d $1/bc
then
   echo "no $1/bc directory!"
   exit 1
fi
cd $1
# We are in d/ now
echo copy mining address
cp ../maddr.dat .
cp ../coreip.lst .
while true
do
echo
echo backup neo-genesis blocks...
rm -f bc/b0000000000000000.bc
rm -f ng/b*.bc
cp bc/b*00.bc ng/
echo
echo leave files in place
#../mochimo -x345678 -e -l -t1 -d  $2 $3 $4 $5 $6 $7 $8 $9
<<<<<<< HEAD
../mochimo -x345678 -e  -p2095 -q4 -l -t0 -f -F -s100 -cstartnodes.lst $2 $3 $4 $5 $6 $7 $8 $9
=======
../mochimo -x345678 -e  -p2095 -q4 -l -t3 -F -f -P -cstartnodes.lst $2 $3 $4 $5 $6 $7 $8 $9
>>>>>>> 74abc49f
if test $? -eq 0
then
   echo Resume paused system with ./resume
   exit 0
fi
rm -f cblock.dat mblock.dat miner.tmp
echo remove some files...
rm -f ledger.dat txclean.dat txq1.dat *.tmp bc/b*.bc
rm -f mq.dat mirror.dat
echo copy some files...
cp ../genblock.bc bc/b0000000000000000.bc
cp ../tfile.dat .
touch mq.lck
echo wait...
sleep 1
rm -f cblock.dat mblock.dat miner.tmp
# RESTART
done<|MERGE_RESOLUTION|>--- conflicted
+++ resolved
@@ -38,11 +38,7 @@
 echo
 echo leave files in place
 #../mochimo -x345678 -e -l -t1 -d  $2 $3 $4 $5 $6 $7 $8 $9
-<<<<<<< HEAD
-../mochimo -x345678 -e  -p2095 -q4 -l -t0 -f -F -s100 -cstartnodes.lst $2 $3 $4 $5 $6 $7 $8 $9
-=======
 ../mochimo -x345678 -e  -p2095 -q4 -l -t3 -F -f -P -cstartnodes.lst $2 $3 $4 $5 $6 $7 $8 $9
->>>>>>> 74abc49f
 if test $? -eq 0
 then
    echo Resume paused system with ./resume
