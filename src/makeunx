--- conflicted
+++ resolved
@@ -10,11 +10,6 @@
 # ****************       set the CC variable for your system:
 # Set compiler command
 # Edit config.h and edit next line if needed:
-<<<<<<< HEAD
-export set CC="cc -DUNIXLIKE -DLONG64 -I/usr/lib -L/usr/local/cuda/lib64 $2 $3 $4 $5 $6 $7 $8 $9"
-export set LD_FLAGS="-lcudart -lcuda -lstdc++"
-export set NVCC="/usr/local/cuda/bin/nvcc -DLONG64 --generate-code arch=compute_37,code=\"sm_37,compute_37\""
-=======
 CUDA_VERSION=$(pkg-config --list-all | awk '/^cuda-/ {print $1}' | sort -V | tail -n1)
 CUDART_VERSION=$(pkg-config --list-all | awk '/^cudart-/ {print $1}' | sort -V | tail -n1)
 if [ ! -z "${CUDA_VERSION}" ]; then
@@ -35,7 +30,6 @@
 export set CC="cc -DUNIXLIKE -DLONG64 -I/usr/lib ${LIBCUDA_DIR} $2 $3 $4 $5 $6 $7 $8 $9"
 export set LD_FLAGS="${LIBCUDA} ${LIBCUDART} -lstdc++"
 export set NVCC="${NVCC_DIR}nvcc -DLONG64 --generate-code arch=compute_37,code=\"sm_37,compute_37\""
->>>>>>> 45de9735
 # ****************
 if test ! -f mochimo.c
 then
