/**
 * @private
 * @headerfile network.h <network.h>
 * @copyright Adequate Systems LLC, 2018-2022. All Rights Reserved.
 * <br />For license information, please refer to ../LICENSE.md
*/

/* include guard */
#ifndef MOCHIMO_NETWORK_C
#define MOCHIMO_NETWORK_C


#include "network.h"

/* internal support */
#include "tx.h"
#include "tfile.h"
#include "tag.h"
#include "sync.h"
#include "ledger.h"
#include "global.h"
#include "error.h"

/* external support */
#include <string.h>
#include "exttime.h"
#include "extthrd.h"
#include "extmath.h"
#include "extlib.h"
#include "extinet.h"
#include "crc16.h"

#define valid_op(op)  ((op) >= FIRST_OP && (op) <= LAST_OP)
#define crowded(op)   (Nonline > (MAXNODES - 5) && (op) != OP_FOUND)
#define can_fork_tx() (Nonline <= (MAXNODES - 5))

#define TXHDRLEN 124
#define TXTLRLEN 4

NODE Nodes[MAXNODES];   /* data structure for connected NODE's */
NODE *Hi_node = Nodes;  /* points one beyond last logged in NODE */
word32 Nrecvs;          /* number of receive errors */
word32 Nsends;          /* number of send errors */
word32 Nrecverrs;       /* number of receive errors */
word32 Nsenderrs;       /* number of send errors */

/**
 * Is called after initial accept() or connect()
 * Adds the connection to Node[] array.
 * and returns a new NODE * with *np's data.
*/
NODE *getslot(NODE *np)
{
   NODE *newnp;

   /*
    * Find empty slot
    */
   for(newnp = Nodes; newnp < &Nodes[MAXNODES]; newnp++)
      if(newnp->pid == 0) break;

   if(newnp >= &Nodes[MAXNODES]) {
      perr("Nodes[] full!");
      Nspace++;
      return NULL;
   }

   Nonline++;    /* number of currently connected sockets */
   pdebug("added NODE %d", (int) (newnp - Nodes));
   if (newnp >= Hi_node) Hi_node = newnp + 1;
   memcpy(newnp, np, sizeof(NODE));
   return newnp;
}  /* end getslot() */

/* Mark NODE np in Nodes[] empty by setting np->pid to zero.
 * Adjust Nonline and Hi_node.
 * Caller must close np->sd if needed.
 */
int freeslot(NODE *np)
{
   if(np->pid == 0) {
      perr("*** NODE %ld already free ***", (long) (np - Nodes));
      return VERROR;
   }
   pdebug("idx=%d  ip = %s pid = %d", (int) (np - Nodes),
           ntoa(&np->ip, NULL), (int) np->pid);
   Nonline--;
   np->pid = 0;
   /* Update pointer to just beyond highest used slot in Nodes[] */
   while(Hi_node > Nodes && (Hi_node - 1)->pid == 0)
      Hi_node--;
   if (Nonline < 0) {
      Nonline = 0;
      perr("Nonline < 0");
      return VERROR;
   }
   return VEOK;
}  /* end freeslot() */

/* Return child status of pid.
 * Add peer ip to lists if needed.
 * Increment counts.
 * Returns 1 if child did not call exit(1),
 * else the exit() code (which can also be 1).
 */
int child_status(NODE *np, pid_t pid, int status)
{
   pdebug("pid = %d  status = 0x%x", pid, status);
   if(pid > 0) {  /* child existed and called exit() */
      if(WIFEXITED(status)) {
         status = WEXITSTATUS(status);
         if(status != 0) {
            if(status >= 2) epinklist(np->ip);
            if(status >= 3) pinklist(np->ip);
            return status;
         }
      } else return 1;  /* error if not exited */
      return status;  /* 0 */
   }  /* end if child exit()'ed */
   return 1;  /* error if child caught signal */
}  /* end child_status() */

/**
 * Receive next packet from NODE *np.
 * SOCKET np->sd is already set non-blocking.
 * Returns: VEOK (0) = good, else error code. */
int recv_tx(NODE *np, double timeout)
{
   int ecode, stage, len;
   TX *tx;

   /* init recv_tx() */
   tx = &(np->tx);

<<<<<<< HEAD
   /* iterate the stages of recv */
   for (stage = 0; stage < 3; stage++) {
      /* running check */
      if (!Running) {
         pdebug("recv_tx(%s): local shutdown", np->id);
         return VERROR;
=======
   /* recv tx packet */
   ecode = Running ? sock_recv(np->sd, tx, TXBUFFLEN, 0, timeout) : VERROR;
   if (ecode != VEOK) {
      if (ecode == VETIMEOUT) {
         pdebug("%s connection timed out", np->id);
         Ntimeouts++;
      } else {
         pdebug("%s aborting", np->id);
         Nrecverrs++;
>>>>>>> 104766df
      }
      /* recv tx packet in stages */
      switch (stage) {
         case 0: /* recv() header */
            ecode = sock_recv(np->sd, tx->version, TXHDRLEN, 0, timeout);
            break;
         case 1: /* recv() buffer (size depends on VPDU) */
            len = np->c_vpdu ? (int) get16(tx->len) : TRANLEN;
            ecode = sock_recv(np->sd, tx->buffer, len, 0, timeout);
            break;
         case 2: /* recv() trailer */
            ecode = sock_recv(np->sd, tx->crc16, TXTLRLEN, 0, timeout);
            break;
         default: /* internal error */
            ecode = VERROR;
      }
      /* check for errors after each recv */
      if (ecode != VEOK) {
         if (ecode == VETIMEOUT) {
            pdebug("recv_tx(%s): connection timed out", np->id);
            Ntimeouts++;
         } else {
            pdebug("recv_tx(%s): aborting", np->id);
            Nsenderrs++;
         }
         return ecode;
      }
   }  /* end for(stage... */

   /* compute crc16 checksum and verify packet integrity */
<<<<<<< HEAD
   if (get16(tx->crc16) != crc16(tx, TXHDRLEN + len)) {
      pdebug("recv_tx(%s): *** CRC16 mismatch, 0x%" P16X " != 0x%" P16X,
         np->id, get16(tx->crc16), crc16(tx, TXHDRLEN + len));
=======
   hash = crc16(tx, TXCRC_INLEN);
   if (get16(tx->crc16) != hash) {
      pdebug("%s *** CRC16 mismatch, 0x%" P16X " != 0x%" P16X,
         np->id, get16(tx->crc16), hash);
>>>>>>> 104766df
      Nrecverrs++;
      return VEBAD;
   }
   /* check packet network protocol version */
   if (get16(tx->network) != TXNETWORK) {
      pdebug("%s *** invalid network, %" P16u " != %" P16u,
         np->id, get16(tx->network), TXNETWORK);
      Nrecverrs++;
      return VEBAD;
   }
   /* check packet trailer */
   if (get16(tx->trailer) != TXEOT) {
      pdebug("%s *** invalid trailer, 0x%" P16X " != 0x%" P16X,
         np->id, get16(tx->trailer), TXEOT);
      Nrecverrs++;
      return VEBAD;
   }
   /* check handshake IDs on all operations (except during handshake) */
   if (get16(tx->opcode) >= FIRST_OP) {
      if (np->id1 != get16(tx->id1) || np->id2 != get16(tx->id2)) {
         pdebug("%s *** unexpected ID 0x%" P32x, np->id,
            (word32) (get16(tx->id1) | ((word32)get16(tx->id2) << 16)));
         Nrecverrs++;
         return VEBAD;
      }
   }

   /* flag node c_vpdu in PVERSION 5 OR if flagged compatible */
   np->c_vpdu = tx->version[0] >= 5 || (tx->version[1] & C_VPDU);

   /* packet recv'd */
   Nrecvs++;
   return VEOK;
}  /* end recv_tx() */

/**
 * Receive packets from NODE *np, and write to file, fname.
 * SOCKET np->sd is set non-blocking, ready to recv data.
 * Returns: VEOK (0) = good, else error code. */
int recv_file(NODE *np, char *fname)
{
   TX *tx;
   FILE *fp;
   time_t prevtime;
   word16 len;

   /* init recv_file() */
   time(&prevtime);
   tx = &(np->tx);

   /* open file for writing recv'd data */
   fp = fopen(fname, "wb");
   if (fp == NULL) {
      perrno("(%s, %s) fopen() failed", np->id, fname);
      return VERROR;
   }

   /* receive packets and write */
   pdebug("(%s, %s) receiving...", np->id, fname);
   while (recv_tx(np, STD_TIMEOUT) == VEOK) {
      /* check recv'd packet */
      if (get16(tx->opcode) != OP_SEND_FILE) {
         pdebug("(%s, %s) *** invalid opcode", np->id, fname);
         break;
      }
      len = get16(tx->len);
<<<<<<< HEAD
      if (!np->c_vpdu && len > TRANLEN) {
         pdebug("recv_file(%s, %s): *** oversized TX", np->id, fname);
=======
      if (len > TRANLEN) {
         pdebug("(%s, %s) *** oversized TX", np->id, fname);
>>>>>>> 104766df
         break;
      }
      if (len && fwrite(TRANBUFF(tx), len, 1, fp) != 1) {
         pdebug("(%s, %s) *** I/O error", np->id, fname);
         break;
      }
      /* check EOF - depends on VPDU */
      if ((np->c_vpdu && len < sizeof(tx->buffer)) ||
            (!np->c_vpdu && len < TRANLEN)) {
         fclose(fp);
         pdebug("(%s, %s) EOF", np->id, fname);
         return VEOK;
      } /* end if EOF */
   }  /* end for */
   fclose(fp);
   /* delete partial downloads */
   remove(fname);

   return VERROR;
}  /* end recv_file() */

/**
 * Send next packet to NODE *np.
 * Set advertised fields and compute CRC16.
 * Returns VEOK on success, else VERROR. */
int send_tx(NODE *np, double timeout)
{
   int ecode, stage, len;
   TX *tx;

   /* init send_tx() */
   tx = &(np->tx);

   /* fill tx packet with relevant information... */
   tx->version[0] = PVERSION;
   tx->version[1] = Cbits | C_VPDU;
   put16(tx->network, TXNETWORK);
   put16(tx->trailer, TXEOT);
   put16(tx->id1, np->id1);
   put16(tx->id2, np->id2);
   put64(tx->cblock, Cblocknum);
   memcpy(tx->cblockhash, Cblockhash, HASHLEN);
   memcpy(tx->pblockhash, Prevhash, HASHLEN);
   /* ... but, do not overwrite TX ip map */
   if (get16(tx->opcode) != OP_TX) {
      memcpy(tx->weight, Weight, HASHLEN);
   }

<<<<<<< HEAD
   /* store (actual) packet buffer length for CRC hash */
   len = (int) get16(np->tx.len);

   /************************************/
   /* PROTOCOL VERSION 4 COMPATIBILITY */

   /* check for VPDU capability */
   if (!np->c_vpdu) {
      /* protocol version 4 uses a fixed length PDU */
      len = TRANLEN;
      /* opcode specific checks */
      switch (get16(np->tx.opcode)) {
         /* for initial compatibility, set len param to fixed length PDU */
         case OP_HELLO:
            put16(np->tx.len, TRANLEN);
            break;
         /* some opcodes MUST BE ZERO, else be excluded from peerlists */
         case OP_TX: /* fallthrough */
         case OP_FOUND: /* fallthrough */
         case OP_GET_IPL: /* fallthrough */
         case OP_GET_TFILE:
            put16(np->tx.len, 0);
            break;
=======
   /* compute packet crc16 checksum */
   put16(tx->crc16, crc16(tx, TXCRC_INLEN));

   /* send tx packet */
   ecode = Running ? sock_send(np->sd, tx, TXBUFFLEN, 0, timeout) : VERROR;
   if (ecode != VEOK) {
      if (ecode == VETIMEOUT) {
         pdebug("%s connection timed out", np->id);
         Ntimeouts++;
      } else {
         pdebug("%s aborting", np->id);
         Nsenderrs++;
>>>>>>> 104766df
      }
   }

   /* END PROTOCOL VERSION 4 COMPATIBILITY */
   /****************************************/

   /* compute packet crc16 checksum */
   put16(tx->crc16, crc16(tx, TXHDRLEN + len));

   /* iterate the stages of send */
   for (stage = 1; stage < 3; stage++) {
      /* running check */
      if (!Running) {
         pdebug("send_tx(%s): local shutdown", np->id);
         return VERROR;
      }
      /* send tx packet in stages */
      switch (stage) {
         case 1: /* send() header+buffer (buffer size depends on VPDU) */
            ecode = sock_send(np->sd, tx, TXHDRLEN + len, 0, timeout);
            break;
         case 2: /* send() trailer */
            ecode = sock_send(np->sd, tx->crc16, TXTLRLEN, 0, timeout);
            break;
         default: /* internal error */
            ecode = VERROR;
      }
      /* check for errors after each send */
      if (ecode != VEOK) {
         if (ecode == VETIMEOUT) {
            pdebug("send_tx(%s): connection timed out", np->id);
            Ntimeouts++;
         } else {
            pdebug("send_tx(%s): aborting", np->id);
            Nsenderrs++;
         }
         return ecode;
      }
   }  /* end for(stage... */

   /* packet sent */
   Nsends++;
   return VEOK;
}  /* end send_tx() */


int send_op(NODE *np, int opcode)
{
   put16(np->tx.opcode, opcode);
   return send_tx(np, STD_TIMEOUT);
}

/**
 * Send packets to NODE *np, and write to file, fname.
 * SOCKET np->sd is set non-blocking, ready to recv data.
 * Set fname NULL send np->tx.blocknum request.
 * Returns: VEOK (0) = good, else error code. */
int send_file(NODE *np, char *fname)
{
<<<<<<< HEAD
   char name[128];
   size_t count;
=======
   char dummy[FILENAME_MAX];
   char bcfname[22];
>>>>>>> 104766df
   int ecode;
   word16 len;
   FILE *fp;
   TX *tx;

   /* init send_file() */
   tx = &(np->tx);
   len = np->c_vpdu ? sizeof(tx->buffer) : TRANLEN;
   if (fname == NULL) {
      bnum2fname(tx->blocknum, bcfname);
      fname = path_join(dummy, Bcdir, bcfname);
   }
   pdebug("(%s, %s) sending...", np->id, fname);

   /* open file for writing recv'd data */
   fp = fopen(fname, "rb");
   if (fp == NULL) {
      pdebug("(%s, %s) cannot send file", np->id, fname);
      /* send unable to deliver request acknowledgement */
      put16(tx->opcode, OP_NACK);
      send_tx(np, STD_TIMEOUT);
      return VERROR;
   }
   /* read and send packets */
   do {
      /* read file data and break on error */
      count = fread(tx->buffer, 1, len, fp);
      if (count != len && ferror(fp)) {
         perr("send_file(%s, %s): *** I/O error", np->id, fname);
         ecode = VERROR;
         break;
      }
      /* send file data and break on EOF */
      put16(tx->len, (word16) count);
      ecode = send_op(np, OP_SEND_FILE);
      if (count != len) {
         pdebug("send_file(%s, %s): EOF", np->id, fname);
         break;
      }
      /* Make upload bandwidth dynamic. */
      if (Nonline > 1) millisleep(Nonline - 1);
<<<<<<< HEAD
   } while (ecode == VEOK);
   /* cleanup */
=======
   } while (ecode == VEOK && len == TRANLEN);
   /* check for errors */
   if (len < TRANLEN) {
      if (ferror(fp)) {
         ecode = VERROR;
         perr("(%s, %s) *** I/O error", np->id, fname);
      } else pdebug("(%s, %s) EOF", np->id, fname);
   }
>>>>>>> 104766df
   fclose(fp);
   return ecode;
}  /* end send_file() */

/**
 * Send a ledger.dat balance query to np.
 * Called from gettx() OP_BALANCE
 * layout:
 * on entry:
 *     np->tx.src_addr    address to query
 * on return:
 *     np->tx.send_total = balance of src_addr (0 if not found)
 *
 * Returns 1 on I/O errors, else 0.
*/
int send_balance(NODE *np)
{
   LENTRY le;
   word16 len;

   len = get16(np->tx.len);
   memset(np->tx.send_total, 0, 8);
   memset(np->tx.change_total, 0, 8);
   /* check for old OP_BALANCE Request with ZEROED Tag */
   if(len == 0 && ((word8 *) (np->tx.src_addr))[2196] == 0x00) {
     len = TXWOTSLEN - 12;
   }
   /* look up source address in ledger */
   if(le_find(np->tx.src_addr, &le, len) == TRUE) {
     put64(np->tx.send_total, le.balance);
     put64(np->tx.change_total, One); /* indicate address was found */
     memcpy(np->tx.src_addr, le.addr, TXWOTSLEN); /* return found address */
   }
   put16(np->tx.len, TRANLEN);
   send_op(np, OP_SEND_BAL);

   Nbalance++;
   return 0;  /* success */
} /* end send_balance() */

/* Send our recent peer list to NODE np in response to OP_GETIPL.
 * Called from execute().
 */
int send_ipl(NODE *np)
{
   int count = RPLISTLEN < 32 ? RPLISTLEN : 32;

   memset(TRANBUFF(&np->tx), 0, TRANLEN);
   /* copy recent peer list to TX */
   memcpy(TRANBUFF(&np->tx), Rplist, sizeof(word32) * count);
   put16(np->tx.len, sizeof(word32) * count);
   return send_op(np, OP_SEND_IPL);  /* send ip list */
}

/* Process OP_HASH.  Return VEOK on success, else VERROR.
 * Called by gettx().
 */
int send_hash(NODE *np)
{
   BTRAILER bt;
   char fname[FILENAME_MAX];
   char bcfname[21];

   bnum2fname(np->tx.blocknum, bcfname);
   path_join(fname, Bcdir, bcfname);
   if(readtrailer(&bt, fname) != VEOK) return VERROR;
   memset(TRANBUFF(&np->tx), 0, TRANLEN);
   /* copy hash of tx.blocknum to TX */
   memcpy(TRANBUFF(&np->tx), bt.bhash, HASHLEN);
   put16(np->tx.len, HASHLEN);
   return send_op(np, OP_HASH);  /* send back to peer */
}  /* end send_hash() */

/* Process OP_TF.  Return VEOK on success, else VERROR.
 * Called by child -- execute().
 */
int send_tf(NODE *np)
{
   int status;
   word32 first, count;
   char cmd[128], fname[32];

   sprintf(fname, "tf%u.tmp", (int) getpid());

   first = get32(np->tx.blocknum);      /* first trailer to send */
   count = get32(&np->tx.blocknum[4]);  /* count of trailers to send */

   /* limit tfile extract to 1000 trailers */
   if(count > 1000) return VERROR;
   sprintf(cmd, "dd if=tfile.dat of=%s bs=%u skip=%u count=%u 2>/dev/null",
                fname, (int) sizeof(BTRAILER), first, count);
   system(cmd);
   status = send_file(np, fname);  /* returns VEOK or VERROR */
   remove(fname);
   return status;
}  /* end send_tf() */


int send_identify(NODE *np)
{
   memset(TRANBUFF(&np->tx), 0, TRANLEN);
   /* copy recent peer list to TX */
   sprintf((char *) TRANBUFF(&np->tx), "Sanctuary=%u,Lastday=%u,Mfee=%u",
           Sanctuary, Lastday, Myfee[0]);
   put16(np->tx.len, (word16) strlen((char *) TRANBUFF(&np->tx)));
   return send_op(np, OP_IDENTIFY);
}

/**
 * Look-up and return an address tag to np.
 * Called from gettx() opcode == OP_RESOLVE
 *
 * on entry:
 *     tag string at ADDR_TAG_PTR(np->tx.dst_addr)    tag to query
 * on return:
 *     np->tx.send_total = 1 if found, or 0 if not found.
 *     if found: np->tx.dst_addr has full found address with tag.
 *               np->tx.change_total has balance.
 *
 * Returns VEOK if found, else VERROR.
*/
int send_resolve(NODE *np)
{
   word8 foundaddr[TXWOTSLEN];
   static word8 zeros[8];
   word8 balance[TXAMOUNT];
   int status, ecode = VERROR;

   put64(np->tx.send_total, zeros);
   put64(np->tx.change_total, zeros);
   /* find tag in leger.dat */
   status = tag_find(np->tx.dst_addr, foundaddr, balance, get16(np->tx.len));
   if(status == VEOK) {
      memcpy(np->tx.dst_addr, foundaddr, TXWOTSLEN);
      memcpy(np->tx.change_total, balance, TXAMOUNT);
      put64(np->tx.send_total, One);
      ecode = VEOK;
   }
   put16(np->tx.len, TRANLEN);
   send_op(np, OP_RESOLVE);
   return ecode;
}  /* end send_resolve() */

/* Creates child to send OP_FOUND to all recent peers */
int send_found(void)
{
   word32 plist[RPLISTLEN + TPLISTLEN];
   NODE node;
   BTRAILER bt;
<<<<<<< HEAD
   char fname[128];
   int ecode, count, len, i;
=======
   char bnumhex[17];
   char fname[FILENAME_MAX];
   char bcfname[21];
   int ecode;
>>>>>>> 104766df
   TX tx;

   if (Found_pid) {
      pdebug("send_found() is already running -- rerun it.");
      stop_found();
   }

   Found_pid = fork();
   if(Found_pid == -1) {
      Found_pid = 0;
      return VERROR;  /* fork() failed */
   }
   if(Found_pid) return VEOK;          /* parent returns */

   /* in child */
   show("found");

   /* Check if "found" NG block v.23 */
   if(Cblocknum[0] == 0) {
      ecode = 1;
      /* Back up our Cblocknum in child only to 0x...ff block. */
      if(sub64(Cblocknum, One, Cblocknum)) goto bad;
      bnum2fname(Cblocknum, bcfname);
      path_join(fname, Bcdir, bcfname);
      ecode = 2;
      if(readtrailer(&bt, fname) != VEOK
         || cmp64(Cblocknum, bt.bnum) != 0) {
bad:
         perr("ecode: %d", ecode);
         exit(VERROR);
      }
      ecode = 3;
      if(memcmp(Prevhash, bt.bhash, HASHLEN)) goto bad;
      memcpy(Cblockhash, bt.bhash, HASHLEN);
      memcpy(Prevhash, bt.phash, HASHLEN);
   }  /* end if NG block v.23 */

   pdebug("send_found(0x%s)", bnum2hex(Cblocknum, bnumhex));

   count = loadproof(&tx);  /* get proof from tfile.dat */

   /* build peerlist with Rplist (shuffled) and Tplist */
   memset(plist, 0, sizeof(plist));
   shufflenz(Rplist, sizeof(*Rplist), RPLISTLEN);
   len = loadpeers(plist, RPLISTLEN + TPLISTLEN, Rplist, RPLISTLEN);
   len += loadpeers(&plist[len], RPLISTLEN + TPLISTLEN - len, Tplist, TPLISTLEN);

   /* Send found message to peerlist */
   for(i = 0; i < len && Running; i++) {
      if(plist[i] == 0) break;
      if(callserver(&node, plist[i]) != VEOK) continue;
      memcpy(&node.tx, &tx, sizeof(TX));  /* copy in tfile proof */
      put16(node.tx.len, (word16) count * sizeof(BTRAILER));
      send_op(&node, OP_FOUND);
      sock_close(node.sd);
   }

   exit(0);
}  /* end send_found() */

/**
 * Call peer and complete Three-Way handshake */
int callserver(NODE *np, word32 ip)
{
   char ipaddr[16];  /* for threadsafe ntoa() usage */
   word8 id1, id2;

   /* init callserver() */
   id1 = id2 = 0;
   ntoa(&ip, ipaddr);
   memset(np, 0, sizeof(NODE));   /* clear structure */
   snprintf(np->id, sizeof(np->id), "%.15s %.02x~%.02x", ipaddr, id1, id2);
   /* begin connection */
   np->ip = ip;
   np->sd = sock_connect_ip(ip, Dstport, INIT_TIMEOUT);
   if(np->sd == INVALID_SOCKET) {
      pdebug("%s failed to connect", np->id);
      goto FAIL_ERRSOCK;
   }
   /* initiate Three-Way Handshake */
   np->id1 = rand16();
   id1 = (word8) (np->id1 >> 8);
   put16(np->tx.opcode, OP_HELLO);
   snprintf(np->id, sizeof(np->id), "%.15s %.02x~%.02x", ipaddr, id1, id2);
   if (send_tx(np, ACK_TIMEOUT) != VEOK) {
      pdebug("%s failed to send handshake", np->id);
      goto FAIL_ERR3WAY;
   } else if (recv_tx(np, ACK_TIMEOUT) != VEOK) {
      pdebug("%s *** handshake not recv'd", np->id);
      goto FAIL_ERR3WAY;
   }
   /* validate Three-Way Handshake */
   np->id2 = get16(np->tx.id2);
   id2 = (word8) np->id2;
   snprintf(np->id, sizeof(np->id), "%.15s %.02x~%.02x", ipaddr, id1, id2);
   if (get16(np->tx.opcode) != OP_HELLO_ACK) {
      pdebug("%s *** missing hello acknowledgement", np->id);
      goto FAIL_BAD3WAY;
   } else if (get16(np->tx.id1) != np->id1) {
      pdebug("%s *** handshake ID mismatch", np->id);
      goto FAIL_BAD3WAY;
   }

   /* success -- made a new friend */
   return VEOK;

   /* failure -- cleanup/error handling */
FAIL_BAD3WAY:
   sock_close(np->sd);
   np->sd = INVALID_SOCKET;
   return VEBAD;
FAIL_ERR3WAY:
   sock_close(np->sd);
   np->sd = INVALID_SOCKET;
   return VERROR;
FAIL_ERRSOCK:
   return VERROR;
}  /* end callserver() */

/**
 * Used for simple one packet responses like OP_GET_IPL.
 * Closes socket and sets np->sd to INVALID_SOCKET on return.
 * Returns VEOK on success, else VERROR. */
int get_tx(NODE *np, word32 ip, word16 opcode)
{
   int ecode = VEOK;

   /* initiate connection with ip */
   ecode = callserver(np, ip);
   if(ecode != VEOK) return ecode;
   else {
      /* send and receive single packet */
      ecode = send_op(np, opcode);
      if(ecode == VEOK) ecode = recv_tx(np, STD_TIMEOUT);
      /* cleanup */
      sock_close(np->sd);
      np->sd = INVALID_SOCKET;
   }
   return ecode;
}  /* end get_tx() */

/**
 * Get a file from peer, ip, and store in fname.
 * Tfile is downloaded if bnum is set NULL, else block file.
 * The current "candidate" block file is requested, if bnum
 * is equal to the maximum block value, WORD64_MAX.
 * Returns VEOK (0) on good download, else error code. */
int get_file(word32 ip, word8 *bnum, char *fname)
{
   static word32 maxbnum[2] = { WORD32_MAX, WORD32_MAX };
   int ecode;
   NODE node;

   /* initiate connection for file download */
   ecode = callserver(&node, ip);
   if (ecode) return ecode;
   /* set opcode and block number (as necessary) */
   if (bnum) {
      if (cmp64(bnum, maxbnum)) {
         put64(node.tx.blocknum, bnum);
         put16(node.tx.opcode, OP_GET_BLOCK);
      } else put16(node.tx.opcode, OP_GET_CBLOCK);
   } else {
      put64(node.tx.blocknum, node.tx.cblock);  /* for recv_file() */
      put16(node.tx.opcode, OP_GET_TFILE);
   }
   /* send request for block number, and recv into fname */
   ecode = send_tx(&node, STD_TIMEOUT);
   if (ecode == VEOK) ecode = recv_file(&node, fname);

   /* cleanup */
   sock_close(node.sd);
   node.sd = INVALID_SOCKET;
   return ecode;
}  /* end get_file() */

/**
 * Get an ip list from ip, and call addrecent() on the list.
 * Return VEOK if successful, else error code.
 * NOTE: DOES NOT call addrecent() when Rplist is full. */
int get_ipl(NODE *np, word32 ip)
{
   char ipaddr[16];  /* for threadsafe ntoa() usage */
   int ecode;

   pdebug("%s sending OP_GET_IPL...", ntoa(&ip, ipaddr));

   /* initiate connection with ip */
   ecode = callserver(np, ip);
   if (ecode == VEOK) {
      /* send OP_GET_IPL and receive single packet response */
      ecode = send_op(np, OP_GET_IPL);
      if (ecode == VEOK) ecode = recv_tx(np, STD_TIMEOUT);
      /* cleanup */
      sock_close(np->sd);
      np->sd = INVALID_SOCKET;
   }

   return ecode;
}  /* end get_ipl() */

/**
 * Get a blockhash of a particular block number from ip.
 * Uses node.tx.cblock from node when bnum is NULL.
 * Place returned hash in *blockhash.
 * Return VEOK if successful, else error code. */
int get_hash(NODE *np, word32 ip, void *bnum, void *blockhash)
{
   TX *tx;
   int ecode;
   char ipaddr[16];  /* for threadsafe ntoa() usage */

   pdebug("%s calling...", ntoa(&ip, ipaddr));
   if (callserver(np, ip) != VEOK) return VERROR;

   /* insert blocknum request */
   tx = &(np->tx);
   if (bnum == NULL) {
      pdebug("%s passing node's cblock to blocknum...", np->id);
      put64(tx->blocknum, tx->cblock);
   } else put64(tx->blocknum, bnum);

   /* perform OP_HASH request and receive -- close socket */
   pdebug("%s sending OP_HASH...", np->id);
   ecode = send_op(np, OP_HASH);
   if (ecode != VEOK) return ecode;
   ecode = recv_tx(np, STD_TIMEOUT);
   if (ecode != VEOK) return ecode;

   /* cleanup -- check response */
   sock_close(np->sd);
   np->sd = INVALID_SOCKET;
   if (get16(tx->opcode) != OP_HASH) {
      pdebug("%s unexpected opcode...", np->id);
      return VERROR;
   } else if (get16(tx->len) != HASHLEN) {
      pdebug("%s unexpected len...", np->id);
      return VERROR;
   }
   /* pass blockhash on success, if not NULL */
   if (blockhash) memcpy(blockhash, TRANBUFF(tx), HASHLEN);

   /* success */
   return VEOK;
}  /* end get_hash() */

/**
 * Handle an incoming packets from the Mochimo network. Reads a TX structure
 * from SOCKET sd.  Handles 3-way handshake and validates crc and id's.
 * Also cares for requests that do not need a child process.
 *
 * Returns:
 *          -1 no data yet
 *          0 to create child NODE to process read np->tx
 *          1 to close connection ("You're done, no child")
 *          2 ip was pinklisted (She was very naughty.)
 *
 * On entry: sd is non-blocking.
 *
 * Op sequence: OP_HELLO,OP_HELLO_ACK,OP_(?x)
*/
int gettx(NODE *np, SOCKET sd)
{
   char ipaddr[16];  /* for threadsafe ntoa() usage */
   int status;
   word16 opcode, id1, id2;
   TX *tx;

   /* init */
   tx = &np->tx;
   opcode = id1 = id2 = 0;
   memset(np, 0, sizeof(NODE));   /* clear structure */

   np->sd = sd;
   np->ip = get_sock_ip(sd);  /* uses getpeername() */
   ntoa(&np->ip, ipaddr);
   snprintf(np->id, sizeof(np->id), "%.15s %.02x~%.02x", ipaddr, id1, id2);
   pdebug("%s connected...", np->id);

   /* There are many ways to be bad...
    * Check pink lists... */
   if (pinklisted(np->ip)) {
      pdebug("%s dropped (pink)", np->id);
      Nbadlogs++;
      return VEBAD;
   }

   /* hello? */
   if (recv_tx(np, INIT_TIMEOUT)) return VERROR;
   if (get16(tx->opcode) != OP_HELLO) goto bad1;

   /* hi! */
   np->id2 = id2 = rand16();
   np->id1 = id1 = get16(tx->id1);
   snprintf(np->id, sizeof(np->id), "%.15s %.02x~%.02x", ipaddr, id1, id2);
   if (send_op(np, OP_HELLO_ACK) != VEOK) return VERROR;

   /* how can I help you? */
   status = recv_tx(np, INIT_TIMEOUT);
<<<<<<< HEAD
=======
   opcode = get16(tx->opcode);  /* execute() will check opcode */
   pdebug("%s got opcode = %d  status = %d", np->id, opcode, status);
>>>>>>> 104766df
   if (status == VEBAD) goto bad2;
   if (status != VEOK) return VERROR;  /* bad packet -- timeout? */
   opcode = get16(tx->opcode);  /* execute() will check opcode */
   pdebug("gettx(%s): got opcode = %d  status = %d", np->id, opcode, status);
   if (!valid_op(opcode)) goto bad1;  /* she was a bad girl */

   /* check simple responses */
   switch (opcode) {
      case OP_GET_IPL: {
         send_ipl(np);
         if (get16(np->tx.len) == 0) {  /* do not add wallets */
            addrecent(np->ip);
         }
         return 1;
      }
      case OP_TX: {
         if (txcheck(tx->src_addr) != VEOK) {
            pdebug("got dup src_addr");
            Ndups++;
            return 1;
         }
         Nlogins++;  /* raw TX in */
         status = process_tx(np);
         if (status > 2) goto bad1;
         if (status > 1) goto bad2;
         if (get16(np->tx.len) == 0) {  /* do not add wallets */
            addrecent(np->ip);
         }
         return 1;
      }
      case OP_FOUND: {
         /* getblock child, catchup, re-sync, or ignore */
         if(Blockfound) return 1;  /* Already found one so ignore.  */
         status = contention(np);  /* Do we want this block? */
         if(status != 1) return 1; /* nothing to do: contention() fixed it */

         /* Get block */
         /* Check if bcon is running and if so stop her. */
         stop_bcon();
         stop_found();
         /* Now we can fetch the found block, validate it, and update. */
         Blockfound = 1;
         break;
      }
      case OP_BALANCE:     send_balance(np); return 1;
      case OP_RESOLVE:     send_resolve(np); return 1;
      case OP_GET_CBLOCK:  /* fallthrough */
      case OP_MBLOCK:      if (!Allowpush) return 1; break;
      case OP_HASH:        send_hash(np); return 1;
      case OP_IDENTIFY:    send_identify(np); return 1;
      case OP_BUSY:        /* fallthrough */
      case OP_NACK:        /* fallthrough */
      case OP_HELLO_ACK:   return 1;
      default: pdebug("%s requires child...", np->id);
   }

   /* If too many children in too small a space... */
   if (crowded(opcode)) return 1;  /* suppress child unless OP_FOUND */
   return VEOK;  /* success -- fork() child in server() */

bad1: epinklist(np->ip);
bad2: pinklist(np->ip);
      Nbadlogs++;
      pdebug("%s pinklisted, opcode = %d", np->id, opcode);

   return VEBAD;
}  /* end gettx() */

typedef struct {
   TX tx;               /* holds resulting transaction data */
   word32 ip;           /* target peer to acquire peers from */
   int result;          /* ecode result of thread operation */
   volatile int join;   /* indicates thread is ready for join */
} THARG_GETIPL;

ThreadProc th_get_ipl(void *args)
{
   THARG_GETIPL *tharg = (THARG_GETIPL *) args;
   NODE node;

   /* perform iplist request */
   tharg->result = get_ipl(&node, tharg->ip);
   /* copy iplist data and mark thread as ready for join */
   memcpy(&tharg->tx, &node.tx, sizeof(TX));
   tharg->join = 1;

   Unthread;
}

/**
 * Perform a network scan, refreshing Rplist[] with available nodes.
 * The highest advertised network hash, weight and bnum is placed in
 * @a *hash, @a *weight, and @a bnum, respectively.
 * Qualifying Quorum members are placed in quorum[qlen].
 * Returns number of qualifying quorum members, or number of
 * consensus nodes on the highest chain, if quorum is NULL. */
int scan_network
(word32 quorum[], word32 qlen, void *hash, void *weight, void *bnum)
{
   THARG_GETIPL tharg[MAXNODES] = { 0 };
   ThreadId tid[MAXNODES] = { 0 };
   int j, result;
   word32 *ipp, done, next, qcount;
   word16 len;
   word8 highhash[HASHLEN] = { 0 };
   word8 highweight[32] = { 0 };
   word8 highbnum[8] = { 0 };
   char weighthex[65], bnumhex[17];

   done = next = qcount = 0;
   plog("begin network scan... ");
   while (done < next || (next < Rplistidx && Rplist[next])) {
      /* check threads */
      for (j = 0; j < MAXNODES; j++) {
         /* check available threads */
         if (tid[j] == 0) {
            if (next < Rplistidx && Rplist[next]) {
               tharg[j].ip = Rplist[next];
               tharg[j].join = 0;
               result = thread_create(&tid[j], &th_get_ipl, &tharg[j]);
               if (result != VEOK) {
                  perrno("thread_create()");
                  tharg[j].join = 0;
                  tid[j] = 0;
               } else next++;
            }
         } else if (tharg[j].join) {
            /* thread is finished */
            result = thread_join(tid[j]);
            if (result != VEOK) perrno("thread_join()");
            if ((tharg[j].join >> 8) == VEOK) {
               /* get ip list from TX */
               len = get16(tharg[j].tx.len);
               ipp = (word32 *) TRANBUFF(&tharg[j].tx);
               for( ; len > 0; ipp++, len -= 4) {
                  if (*ipp == 0) continue;
                  if (Rplist[RPLISTLEN - 1]) break;
                  addrecent(*ipp);
               }
               /* check peer's chain weight against highweight */
               result = cmp256(tharg[j].tx.weight, highweight);
               if (result >= 0) {  /* higher or same chain detection */
                  if (result > 0) {  /* higher chain detection */
                     pdebug("new highweight");
                     memcpy(highhash, tharg[j].tx.cblockhash, HASHLEN);
                     memcpy(highweight, tharg[j].tx.weight, 32);
                     put64(highbnum, tharg[j].tx.cblock);
                     qcount = 0;
                     if (quorum) {
                        memset(quorum, 0, qlen);
                        pdebug("higher chain found, quourum reset...");
                     }
                  }  /* check block hash and add to quorum */
                  if (memcmp(tharg[j].tx.cblockhash, highhash, HASHLEN) >= 0) {
                     /* add ip to quorum, or q consensus */
                     if (quorum && qcount < qlen) {
                        quorum[qcount++] = tharg[j].ip;
                        pdebug("%s qualified", ntoa(&tharg[j].ip, NULL));
                     } else if (quorum == NULL) qcount++;
                  }
               }
            }  /* clear thread data */
            tharg[j].join = 0;
            tid[j] = 0;
            done++;
         }
      }
      if (!Running) {
         plog("Terminating threads in scan_network()...");
         for(j = 0; j < MAXNODES; j++) {
            if (!tid[j]) continue;
            result = thread_cancel(tid[j]);
            if (result != 0) perrno("thread_cancel()");
         }
         break;
      } else millisleep(1);
   }
   pdebug("found %d qualifying nodes...", qcount);
   pdebug("qualifying weight 0x...%s", weight2hex(highweight, weighthex));
   pdebug("qualifying block 0x%s", bnum2hex(highbnum, bnumhex));

   /* set highest hash, weight and block number */
   if (hash) memcpy(hash, highhash, HASHLEN);
   if (weight) memcpy(weight, highweight, 32);
   if (bnum) put64(bnum, highbnum);

   return qcount;
}  /* end scan_network() */

/* Refresh the ip list and send_found() to low-weight peer if needed.
 * Called from server().
 * Returns result code.
 */
int refresh_ipl(void)
{
   NODE node;
   int j;
   word32 ip, *ipp;
   word16 len;
   TX tx;

   for(j = ip = 0; j < 1000 && ip == 0; j++)
      ip = Rplist[rand16() % RPLISTLEN];
   if(ip == 0) goto FAIL;
   if (get_ipl(&node, ip) == VEOK) {
      /* add iplist to recent peers */
      len = get16(node.tx.len);
      ipp = (word32 *) TRANBUFF(&node.tx);
      for( ; len > 0; ipp++, len -= 4) {
         if (*ipp == 0) continue;
         if (Rplist[RPLISTLEN - 1]) break;
         addrecent(*ipp);
      }
   } else goto FAIL;
   /* Check peer's chain weight against ours. */
   if(cmp256(node.tx.weight, Weight) < 0) {
      /* Send found message to low weight peer */
      loadproof(&tx);  /* get proof from tfile.dat */
      if(callserver(&node, ip) != VEOK) goto FAIL;
      memcpy(&node.tx, &tx, sizeof(TX));  /* copy in tfile proof */
      send_op(&node, OP_FOUND);
      sock_close(node.sd);
   }

   /* success */
   return VEOK;

FAIL:
   return VERROR;
}  /* end refresh_ipl() */

/* end include guard */
#endif<|MERGE_RESOLUTION|>--- conflicted
+++ resolved
@@ -132,24 +132,12 @@
    /* init recv_tx() */
    tx = &(np->tx);
 
-<<<<<<< HEAD
    /* iterate the stages of recv */
    for (stage = 0; stage < 3; stage++) {
       /* running check */
       if (!Running) {
          pdebug("recv_tx(%s): local shutdown", np->id);
          return VERROR;
-=======
-   /* recv tx packet */
-   ecode = Running ? sock_recv(np->sd, tx, TXBUFFLEN, 0, timeout) : VERROR;
-   if (ecode != VEOK) {
-      if (ecode == VETIMEOUT) {
-         pdebug("%s connection timed out", np->id);
-         Ntimeouts++;
-      } else {
-         pdebug("%s aborting", np->id);
-         Nrecverrs++;
->>>>>>> 104766df
       }
       /* recv tx packet in stages */
       switch (stage) {
@@ -180,16 +168,9 @@
    }  /* end for(stage... */
 
    /* compute crc16 checksum and verify packet integrity */
-<<<<<<< HEAD
    if (get16(tx->crc16) != crc16(tx, TXHDRLEN + len)) {
-      pdebug("recv_tx(%s): *** CRC16 mismatch, 0x%" P16X " != 0x%" P16X,
+      pdebug("%s *** CRC16 mismatch, 0x%" P16X " != 0x%" P16X,
          np->id, get16(tx->crc16), crc16(tx, TXHDRLEN + len));
-=======
-   hash = crc16(tx, TXCRC_INLEN);
-   if (get16(tx->crc16) != hash) {
-      pdebug("%s *** CRC16 mismatch, 0x%" P16X " != 0x%" P16X,
-         np->id, get16(tx->crc16), hash);
->>>>>>> 104766df
       Nrecverrs++;
       return VEBAD;
    }
@@ -256,13 +237,8 @@
          break;
       }
       len = get16(tx->len);
-<<<<<<< HEAD
       if (!np->c_vpdu && len > TRANLEN) {
-         pdebug("recv_file(%s, %s): *** oversized TX", np->id, fname);
-=======
-      if (len > TRANLEN) {
          pdebug("(%s, %s) *** oversized TX", np->id, fname);
->>>>>>> 104766df
          break;
       }
       if (len && fwrite(TRANBUFF(tx), len, 1, fp) != 1) {
@@ -311,7 +287,6 @@
       memcpy(tx->weight, Weight, HASHLEN);
    }
 
-<<<<<<< HEAD
    /* store (actual) packet buffer length for CRC hash */
    len = (int) get16(np->tx.len);
 
@@ -335,20 +310,6 @@
          case OP_GET_TFILE:
             put16(np->tx.len, 0);
             break;
-=======
-   /* compute packet crc16 checksum */
-   put16(tx->crc16, crc16(tx, TXCRC_INLEN));
-
-   /* send tx packet */
-   ecode = Running ? sock_send(np->sd, tx, TXBUFFLEN, 0, timeout) : VERROR;
-   if (ecode != VEOK) {
-      if (ecode == VETIMEOUT) {
-         pdebug("%s connection timed out", np->id);
-         Ntimeouts++;
-      } else {
-         pdebug("%s aborting", np->id);
-         Nsenderrs++;
->>>>>>> 104766df
       }
    }
 
@@ -408,13 +369,10 @@
  * Returns: VEOK (0) = good, else error code. */
 int send_file(NODE *np, char *fname)
 {
-<<<<<<< HEAD
+   char dummy[FILENAME_MAX];
+   char bcfname[22];
    char name[128];
    size_t count;
-=======
-   char dummy[FILENAME_MAX];
-   char bcfname[22];
->>>>>>> 104766df
    int ecode;
    word16 len;
    FILE *fp;
@@ -443,7 +401,7 @@
       /* read file data and break on error */
       count = fread(tx->buffer, 1, len, fp);
       if (count != len && ferror(fp)) {
-         perr("send_file(%s, %s): *** I/O error", np->id, fname);
+         perr("(%s, %s) *** I/O error", np->id, fname);
          ecode = VERROR;
          break;
       }
@@ -451,24 +409,13 @@
       put16(tx->len, (word16) count);
       ecode = send_op(np, OP_SEND_FILE);
       if (count != len) {
-         pdebug("send_file(%s, %s): EOF", np->id, fname);
+         pdebug("(%s, %s) EOF", np->id, fname);
          break;
       }
       /* Make upload bandwidth dynamic. */
       if (Nonline > 1) millisleep(Nonline - 1);
-<<<<<<< HEAD
    } while (ecode == VEOK);
    /* cleanup */
-=======
-   } while (ecode == VEOK && len == TRANLEN);
-   /* check for errors */
-   if (len < TRANLEN) {
-      if (ferror(fp)) {
-         ecode = VERROR;
-         perr("(%s, %s) *** I/O error", np->id, fname);
-      } else pdebug("(%s, %s) EOF", np->id, fname);
-   }
->>>>>>> 104766df
    fclose(fp);
    return ecode;
 }  /* end send_file() */
@@ -618,15 +565,10 @@
    word32 plist[RPLISTLEN + TPLISTLEN];
    NODE node;
    BTRAILER bt;
-<<<<<<< HEAD
-   char fname[128];
-   int ecode, count, len, i;
-=======
-   char bnumhex[17];
    char fname[FILENAME_MAX];
    char bcfname[21];
-   int ecode;
->>>>>>> 104766df
+   char bnumhex[17];
+   int ecode, count, len, i;
    TX tx;
 
    if (Found_pid) {
@@ -926,15 +868,12 @@
 
    /* how can I help you? */
    status = recv_tx(np, INIT_TIMEOUT);
-<<<<<<< HEAD
-=======
    opcode = get16(tx->opcode);  /* execute() will check opcode */
    pdebug("%s got opcode = %d  status = %d", np->id, opcode, status);
->>>>>>> 104766df
    if (status == VEBAD) goto bad2;
    if (status != VEOK) return VERROR;  /* bad packet -- timeout? */
    opcode = get16(tx->opcode);  /* execute() will check opcode */
-   pdebug("gettx(%s): got opcode = %d  status = %d", np->id, opcode, status);
+   pdebug("%s got opcode = %d  status = %d", np->id, opcode, status);
    if (!valid_op(opcode)) goto bad1;  /* she was a bad girl */
 
    /* check simple responses */
